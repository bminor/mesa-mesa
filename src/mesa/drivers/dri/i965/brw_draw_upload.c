/**************************************************************************
 * 
 * Copyright 2003 Tungsten Graphics, Inc., Cedar Park, Texas.
 * All Rights Reserved.
 * 
 * Permission is hereby granted, free of charge, to any person obtaining a
 * copy of this software and associated documentation files (the
 * "Software"), to deal in the Software without restriction, including
 * without limitation the rights to use, copy, modify, merge, publish,
 * distribute, sub license, and/or sell copies of the Software, and to
 * permit persons to whom the Software is furnished to do so, subject to
 * the following conditions:
 * 
 * The above copyright notice and this permission notice (including the
 * next paragraph) shall be included in all copies or substantial portions
 * of the Software.
 * 
 * THE SOFTWARE IS PROVIDED "AS IS", WITHOUT WARRANTY OF ANY KIND, EXPRESS
 * OR IMPLIED, INCLUDING BUT NOT LIMITED TO THE WARRANTIES OF
 * MERCHANTABILITY, FITNESS FOR A PARTICULAR PURPOSE AND NON-INFRINGEMENT.
 * IN NO EVENT SHALL TUNGSTEN GRAPHICS AND/OR ITS SUPPLIERS BE LIABLE FOR
 * ANY CLAIM, DAMAGES OR OTHER LIABILITY, WHETHER IN AN ACTION OF CONTRACT,
 * TORT OR OTHERWISE, ARISING FROM, OUT OF OR IN CONNECTION WITH THE
 * SOFTWARE OR THE USE OR OTHER DEALINGS IN THE SOFTWARE.
 * 
 **************************************************************************/

#include <stdlib.h>

#include "glheader.h"
#include "context.h"
#include "state.h"
#include "api_validate.h"
#include "enums.h"

#include "brw_draw.h"
#include "brw_defines.h"
#include "brw_context.h"
#include "brw_state.h"
#include "brw_fallback.h"

#include "intel_ioctl.h"
#include "intel_batchbuffer.h"
#include "intel_buffer_objects.h"
#include "intel_tex.h"

static GLuint double_types[5] = {
   0,
   BRW_SURFACEFORMAT_R64_FLOAT,
   BRW_SURFACEFORMAT_R64G64_FLOAT,
   BRW_SURFACEFORMAT_R64G64B64_FLOAT,
   BRW_SURFACEFORMAT_R64G64B64A64_FLOAT
};

static GLuint float_types[5] = {
   0,
   BRW_SURFACEFORMAT_R32_FLOAT,
   BRW_SURFACEFORMAT_R32G32_FLOAT,
   BRW_SURFACEFORMAT_R32G32B32_FLOAT,
   BRW_SURFACEFORMAT_R32G32B32A32_FLOAT
};

static GLuint uint_types_norm[5] = {
   0,
   BRW_SURFACEFORMAT_R32_UNORM,
   BRW_SURFACEFORMAT_R32G32_UNORM,
   BRW_SURFACEFORMAT_R32G32B32_UNORM,
   BRW_SURFACEFORMAT_R32G32B32A32_UNORM
};

static GLuint uint_types_scale[5] = {
   0,
   BRW_SURFACEFORMAT_R32_USCALED,
   BRW_SURFACEFORMAT_R32G32_USCALED,
   BRW_SURFACEFORMAT_R32G32B32_USCALED,
   BRW_SURFACEFORMAT_R32G32B32A32_USCALED
};

static GLuint int_types_norm[5] = {
   0,
   BRW_SURFACEFORMAT_R32_SNORM,
   BRW_SURFACEFORMAT_R32G32_SNORM,
   BRW_SURFACEFORMAT_R32G32B32_SNORM,
   BRW_SURFACEFORMAT_R32G32B32A32_SNORM
};

static GLuint int_types_scale[5] = {
   0,
   BRW_SURFACEFORMAT_R32_SSCALED,
   BRW_SURFACEFORMAT_R32G32_SSCALED,
   BRW_SURFACEFORMAT_R32G32B32_SSCALED,
   BRW_SURFACEFORMAT_R32G32B32A32_SSCALED
};

static GLuint ushort_types_norm[5] = {
   0,
   BRW_SURFACEFORMAT_R16_UNORM,
   BRW_SURFACEFORMAT_R16G16_UNORM,
   BRW_SURFACEFORMAT_R16G16B16_UNORM,
   BRW_SURFACEFORMAT_R16G16B16A16_UNORM
};

static GLuint ushort_types_scale[5] = {
   0,
   BRW_SURFACEFORMAT_R16_USCALED,
   BRW_SURFACEFORMAT_R16G16_USCALED,
   BRW_SURFACEFORMAT_R16G16B16_USCALED,
   BRW_SURFACEFORMAT_R16G16B16A16_USCALED
};

static GLuint short_types_norm[5] = {
   0,
   BRW_SURFACEFORMAT_R16_SNORM,
   BRW_SURFACEFORMAT_R16G16_SNORM,
   BRW_SURFACEFORMAT_R16G16B16_SNORM,
   BRW_SURFACEFORMAT_R16G16B16A16_SNORM
};

static GLuint short_types_scale[5] = {
   0,
   BRW_SURFACEFORMAT_R16_SSCALED,
   BRW_SURFACEFORMAT_R16G16_SSCALED,
   BRW_SURFACEFORMAT_R16G16B16_SSCALED,
   BRW_SURFACEFORMAT_R16G16B16A16_SSCALED
};

static GLuint ubyte_types_norm[5] = {
   0,
   BRW_SURFACEFORMAT_R8_UNORM,
   BRW_SURFACEFORMAT_R8G8_UNORM,
   BRW_SURFACEFORMAT_R8G8B8_UNORM,
   BRW_SURFACEFORMAT_R8G8B8A8_UNORM
};

static GLuint ubyte_types_scale[5] = {
   0,
   BRW_SURFACEFORMAT_R8_USCALED,
   BRW_SURFACEFORMAT_R8G8_USCALED,
   BRW_SURFACEFORMAT_R8G8B8_USCALED,
   BRW_SURFACEFORMAT_R8G8B8A8_USCALED
};

static GLuint byte_types_norm[5] = {
   0,
   BRW_SURFACEFORMAT_R8_SNORM,
   BRW_SURFACEFORMAT_R8G8_SNORM,
   BRW_SURFACEFORMAT_R8G8B8_SNORM,
   BRW_SURFACEFORMAT_R8G8B8A8_SNORM
};

static GLuint byte_types_scale[5] = {
   0,
   BRW_SURFACEFORMAT_R8_SSCALED,
   BRW_SURFACEFORMAT_R8G8_SSCALED,
   BRW_SURFACEFORMAT_R8G8B8_SSCALED,
   BRW_SURFACEFORMAT_R8G8B8A8_SSCALED
};


static GLuint get_surface_type( GLenum type, GLuint size, GLboolean normalized )
{
   if (INTEL_DEBUG & DEBUG_VERTS)
      _mesa_printf("type %s size %d normalized %d\n", 
		   _mesa_lookup_enum_by_nr(type), size, normalized);

   if (normalized) {
      switch (type) {
      case GL_DOUBLE: return double_types[size];
      case GL_FLOAT: return float_types[size];
      case GL_INT: return int_types_norm[size];
      case GL_SHORT: return short_types_norm[size];
      case GL_BYTE: return byte_types_norm[size];
      case GL_UNSIGNED_INT: return uint_types_norm[size];
      case GL_UNSIGNED_SHORT: return ushort_types_norm[size];
      case GL_UNSIGNED_BYTE: return ubyte_types_norm[size];
      default: assert(0); return 0;
      }      
   }
   else {
      switch (type) {
      case GL_DOUBLE: return double_types[size];
      case GL_FLOAT: return float_types[size];
      case GL_INT: return int_types_scale[size];
      case GL_SHORT: return short_types_scale[size];
      case GL_BYTE: return byte_types_scale[size];
      case GL_UNSIGNED_INT: return uint_types_scale[size];
      case GL_UNSIGNED_SHORT: return ushort_types_scale[size];
      case GL_UNSIGNED_BYTE: return ubyte_types_scale[size];
      default: assert(0); return 0;
      }      
   }
}


static GLuint get_size( GLenum type )
{
   switch (type) {
   case GL_DOUBLE: return sizeof(GLdouble);
   case GL_FLOAT: return sizeof(GLfloat);
   case GL_INT: return sizeof(GLint);
   case GL_SHORT: return sizeof(GLshort);
   case GL_BYTE: return sizeof(GLbyte);
   case GL_UNSIGNED_INT: return sizeof(GLuint);
   case GL_UNSIGNED_SHORT: return sizeof(GLushort);
   case GL_UNSIGNED_BYTE: return sizeof(GLubyte);
   default: return 0;
   }      
}

static GLuint get_index_type(GLenum type) 
{
   switch (type) {
   case GL_UNSIGNED_BYTE:  return BRW_INDEX_BYTE;
   case GL_UNSIGNED_SHORT: return BRW_INDEX_WORD;
   case GL_UNSIGNED_INT:   return BRW_INDEX_DWORD;
   default: assert(0); return 0;
   }
}

static void copy_strided_array( GLubyte *dest, 
				const GLubyte *src, 
				GLuint size, 
				GLuint stride,
				GLuint count )
{
   if (size == stride) 
      memcpy(dest, src, count * size);
   else {
      GLuint i;
   
      for (i = 0; i < count; i++) {
	 memcpy(dest, src, size);
	 src += stride;
	 dest += size;
      }
   }
}

static void wrap_buffers( struct brw_context *brw,
			  GLuint size )
{
   if (size < BRW_UPLOAD_INIT_SIZE)
      size = BRW_UPLOAD_INIT_SIZE;

   brw->vb.upload.offset = 0;

   if (brw->vb.upload.bo != NULL)
      dri_bo_unreference(brw->vb.upload.bo);
   brw->vb.upload.bo = dri_bo_alloc(brw->intel.bufmgr, "temporary VBO",
				    size, 1,
				    DRM_BO_FLAG_MEM_LOCAL |
				    DRM_BO_FLAG_CACHED |
				    DRM_BO_FLAG_CACHED_MAPPED);

   /* Set the internal VBO\ to no-backing-store.  We only use them as a
    * temporary within a brw_try_draw_prims while the lock is held.
    */
   /* DON'T DO THIS AS IF WE HAVE TO RE-ORG MEMORY WE NEED SOMEWHERE WITH
      FAKE TO PUSH THIS STUFF */
//   if (!brw->intel.ttm)
//      dri_bo_fake_disable_backing_store(brw->vb.upload.bo, NULL, NULL);
}

static void get_space( struct brw_context *brw,
		       GLuint size,
		       dri_bo **bo_return,
		       GLuint *offset_return )
{
   size = ALIGN(size, 64);
<<<<<<< HEAD
   
   if (brw->vb.upload.offset + size > BRW_UPLOAD_INIT_SIZE)
=======

   if (brw->vb.upload.bo == NULL ||
       brw->vb.upload.offset + size > brw->vb.upload.bo->size) {
>>>>>>> d3f7b463
      wrap_buffers(brw, size);
   }

   dri_bo_reference(brw->vb.upload.bo);
   *bo_return = brw->vb.upload.bo;
   *offset_return = brw->vb.upload.offset;

   brw->vb.upload.offset += size;
}

static void
copy_array_to_vbo_array( struct brw_context *brw,
			 struct brw_vertex_element *element,
			 GLuint dst_stride)
{
   GLuint size = element->count * dst_stride;

   get_space(brw, size, &element->bo, &element->offset);

   if (element->glarray->StrideB == 0) {
      assert(element->count == 1);
      element->stride = 0;
   } else {
      element->stride = dst_stride;
   }

   dri_bo_map(element->bo, GL_TRUE);
   copy_strided_array((unsigned char *)element->bo->virtual + element->offset,
		       element->glarray->Ptr,
		       dst_stride,
		       element->glarray->StrideB,
		       element->count);
   dri_bo_unmap(element->bo);
}

int brw_prepare_vertices( struct brw_context *brw,
			       GLuint min_index,
			       GLuint max_index )
{
   GLcontext *ctx = &brw->intel.ctx;
   struct intel_context *intel = intel_context(ctx);
   GLuint tmp = brw->vs.prog_data->inputs_read; 
   GLuint i;
   const unsigned char *ptr = NULL;
   GLuint interleave = 0;
   int ret = 0;

   struct brw_vertex_element *enabled[VERT_ATTRIB_MAX];
   GLuint nr_enabled = 0;

   struct brw_vertex_element *upload[VERT_ATTRIB_MAX];
   GLuint nr_uploads = 0;

   /* First build an array of pointers to ve's in vb.inputs_read
    */
   if (0)
      _mesa_printf("%s %d..%d\n", __FUNCTION__, min_index, max_index);

   /* Accumulate the list of enabled arrays. */
   while (tmp) {
      GLuint i = _mesa_ffsll(tmp)-1;
      struct brw_vertex_element *input = &brw->vb.inputs[i];

      tmp &= ~(1<<i);
      enabled[nr_enabled++] = input;
   }

   /* XXX: In the rare cases where this happens we fallback all
    * the way to software rasterization, although a tnl fallback
    * would be sufficient.  I don't know of *any* real world
    * cases with > 17 vertex attributes enabled, so it probably
    * isn't an issue at this point.
    */
   if (nr_enabled >= BRW_VEP_MAX)
       return -1;

   for (i = 0; i < nr_enabled; i++) {
      struct brw_vertex_element *input = enabled[i];

      input->element_size = get_size(input->glarray->Type) * input->glarray->Size;
      input->count = input->glarray->StrideB ? max_index + 1 - min_index : 1;

      if (input->glarray->BufferObj->Name != 0) {
	 struct intel_buffer_object *intel_buffer =
	    intel_buffer_object(input->glarray->BufferObj);

	 /* Named buffer object: Just reference its contents directly. */
	 input->bo = intel_bufferobj_buffer(intel, intel_buffer,
					    INTEL_READ);
	 dri_bo_reference(input->bo);
	 input->offset = (unsigned long)input->glarray->Ptr;
	 input->stride = input->glarray->StrideB;

	 ret |= dri_bufmgr_check_aperture_space(input->bo);
      } else {
	 /* Queue the buffer object up to be uploaded in the next pass,
	  * when we've decided if we're doing interleaved or not.
	  */
	 if (i == 0) {
	    /* Position array not properly enabled:
	     */
	    if (input->glarray->StrideB == 0)
	      return -1;

	    interleave = input->glarray->StrideB;
	    ptr = input->glarray->Ptr;
	 }
	 else if (interleave != input->glarray->StrideB ||
		  (const unsigned char *)input->glarray->Ptr - ptr < 0 ||
		  (const unsigned char *)input->glarray->Ptr - ptr > interleave)
	 {
	    interleave = 0;
	 }

	 upload[nr_uploads++] = input;
	 
	 /* We rebase drawing to start at element zero only when
	  * varyings are not in vbos, which means we can end up
	  * uploading non-varying arrays (stride != 0) when min_index
	  * is zero.  This doesn't matter as the amount to upload is
	  * the same for these arrays whether the draw call is rebased
	  * or not - we just have to upload the one element.
	  */
	 assert(min_index == 0 || input->glarray->StrideB == 0);
      }
   }

   /* Handle any arrays to be uploaded. */
   if (nr_uploads > 1 && interleave && interleave <= 256) {
      /* All uploads are interleaved, so upload the arrays together as
       * interleaved.  First, upload the contents and set up upload[0].
       */
      copy_array_to_vbo_array(brw, upload[0], interleave);

      ret |= dri_bufmgr_check_aperture_space(upload[0]->bo);
      for (i = 1; i < nr_uploads; i++) {
	 /* Then, just point upload[i] at upload[0]'s buffer. */
	 upload[i]->stride = interleave;
	 upload[i]->offset = upload[0]->offset +
	    ((const unsigned char *)upload[i]->glarray->Ptr - ptr);
	 upload[i]->bo = upload[0]->bo;
	 dri_bo_reference(upload[i]->bo);
      }
   }
   else {
      /* Upload non-interleaved arrays */
      for (i = 0; i < nr_uploads; i++) {
          copy_array_to_vbo_array(brw, upload[i], upload[i]->element_size);
          if (upload[i]->bo) {
              ret |= dri_bufmgr_check_aperture_space(upload[i]->bo);
          }
      }
   }


   if (ret)
     return 1;


   return 0;
}

void brw_emit_vertices( struct brw_context *brw,
                        GLuint min_index,
                        GLuint max_index )
{
   GLcontext *ctx = &brw->intel.ctx;
   struct intel_context *intel = intel_context(ctx);
   GLuint tmp = brw->vs.prog_data->inputs_read;
   struct brw_vertex_element *enabled[VERT_ATTRIB_MAX];
   GLuint i;
   GLuint nr_enabled = 0;

  /* Accumulate the list of enabled arrays. */
   while (tmp) {
      i = _mesa_ffsll(tmp)-1;
      struct brw_vertex_element *input = &brw->vb.inputs[i];

      tmp &= ~(1<<i);
      enabled[nr_enabled++] = input;
   }


   /* Now emit VB and VEP state packets.
    *
    * This still defines a hardware VB for each input, even if they
    * are interleaved or from the same VBO.  TBD if this makes a
    * performance difference.
    */
   BEGIN_BATCH(1 + nr_enabled * 4, IGNORE_CLIPRECTS);
   OUT_BATCH((CMD_VERTEX_BUFFER << 16) |
	     ((1 + nr_enabled * 4) - 2));

   for (i = 0; i < nr_enabled; i++) {
      struct brw_vertex_element *input = enabled[i];

      OUT_BATCH((i << BRW_VB0_INDEX_SHIFT) |
		BRW_VB0_ACCESS_VERTEXDATA |
		(input->stride << BRW_VB0_PITCH_SHIFT));
      OUT_RELOC(input->bo,
		DRM_BO_FLAG_MEM_TT | DRM_BO_FLAG_READ,
		input->offset);
      OUT_BATCH(max_index);
      OUT_BATCH(0); /* Instance data step rate */

      /* Unreference the buffer so it can get freed, now that we won't
       * touch it any more.
       */
      dri_bo_unreference(input->bo);
      input->bo = NULL;
   }
   ADVANCE_BATCH();

   BEGIN_BATCH(1 + nr_enabled * 2, IGNORE_CLIPRECTS);
   OUT_BATCH((CMD_VERTEX_ELEMENT << 16) | ((1 + nr_enabled * 2) - 2));
   for (i = 0; i < nr_enabled; i++) {
      struct brw_vertex_element *input = enabled[i];
      uint32_t format = get_surface_type(input->glarray->Type,
					 input->glarray->Size,
					 input->glarray->Normalized);
      uint32_t comp0 = BRW_VE1_COMPONENT_STORE_SRC;
      uint32_t comp1 = BRW_VE1_COMPONENT_STORE_SRC;
      uint32_t comp2 = BRW_VE1_COMPONENT_STORE_SRC;
      uint32_t comp3 = BRW_VE1_COMPONENT_STORE_SRC;

      switch (input->glarray->Size) {
      case 0: comp0 = BRW_VE1_COMPONENT_STORE_0;
      case 1: comp1 = BRW_VE1_COMPONENT_STORE_0;
      case 2: comp2 = BRW_VE1_COMPONENT_STORE_0;
      case 3: comp3 = BRW_VE1_COMPONENT_STORE_1_FLT;
	 break;
      }

      OUT_BATCH((i << BRW_VE0_INDEX_SHIFT) |
		BRW_VE0_VALID |
		(format << BRW_VE0_FORMAT_SHIFT) |
		(0 << BRW_VE0_SRC_OFFSET_SHIFT));
      OUT_BATCH((comp0 << BRW_VE1_COMPONENT_0_SHIFT) |
		(comp1 << BRW_VE1_COMPONENT_1_SHIFT) |
		(comp2 << BRW_VE1_COMPONENT_2_SHIFT) |
		(comp3 << BRW_VE1_COMPONENT_3_SHIFT) |
		((i * 4) << BRW_VE1_DST_OFFSET_SHIFT));
   }
   ADVANCE_BATCH();
}

int brw_prepare_indices( struct brw_context *brw,
			 const struct _mesa_index_buffer *index_buffer,
			 dri_bo **bo_return,
			 GLuint *offset_return)
{
   GLcontext *ctx = &brw->intel.ctx;
   struct intel_context *intel = &brw->intel;
   GLuint ib_size = get_size(index_buffer->type) * index_buffer->count;
   dri_bo *bo;
   struct gl_buffer_object *bufferobj = index_buffer->obj;
   GLuint offset = (GLuint)index_buffer->ptr;
   int ret;

   /* Turn into a proper VBO:
    */
   if (!bufferobj->Name) {
     
      /* Get new bufferobj, offset:
       */
      get_space(brw, ib_size, &bo, &offset);

      /* Straight upload
       */
<<<<<<< HEAD
      ctx->Driver.BufferSubData( ctx,
				 GL_ELEMENT_ARRAY_BUFFER_ARB,
				 offset, 
				 ib_size,
				 index_buffer->ptr,
				 bufferobj);
=======
      dri_bo_subdata(bo, offset, ib_size, index_buffer->ptr);
>>>>>>> d3f7b463
   } else {
      /* If the index buffer isn't aligned to its element size, we have to
       * rebase it into a temporary.
       */
       if ((get_size(index_buffer->type) - 1) & offset) {
<<<<<<< HEAD
           struct gl_buffer_object *vbo;
           GLuint voffset;
=======
>>>>>>> d3f7b463
           GLubyte *map = ctx->Driver.MapBuffer(ctx,
                                                GL_ELEMENT_ARRAY_BUFFER_ARB,
                                                GL_DYNAMIC_DRAW_ARB,
                                                bufferobj);
           map += offset;
<<<<<<< HEAD
           get_space(brw, ib_size, &vbo, &voffset);
           
           ctx->Driver.BufferSubData(ctx,
                                     GL_ELEMENT_ARRAY_BUFFER_ARB,
                                     voffset,
                                     ib_size,
                                     map,
                                     vbo);
           ctx->Driver.UnmapBuffer(ctx, GL_ELEMENT_ARRAY_BUFFER_ARB, bufferobj);

           bufferobj = vbo;
           offset = voffset;
=======

	   get_space(brw, ib_size, &bo, &offset);

	   dri_bo_subdata(bo, offset, ib_size, map);

           ctx->Driver.UnmapBuffer(ctx, GL_ELEMENT_ARRAY_BUFFER_ARB, bufferobj);
       } else {
	  bo = intel_bufferobj_buffer(intel, intel_buffer_object(bufferobj),
				      INTEL_READ);
	  dri_bo_reference(bo);
>>>>>>> d3f7b463
       }
   }

   *bo_return = bo;
   *offset_return = offset;
   ret = dri_bufmgr_check_aperture_space(bo);
   return ret;
}

void brw_emit_indices(struct brw_context *brw,
                      const struct _mesa_index_buffer *index_buffer,
                      dri_bo *bo,
                      GLuint offset)
{
   struct intel_context *intel = &brw->intel;
   GLuint ib_size = get_size(index_buffer->type) * index_buffer->count;
   /* Emit the indexbuffer packet:
    */
   {
      struct brw_indexbuffer ib;

      memset(&ib, 0, sizeof(ib));
   
      ib.header.bits.opcode = CMD_INDEX_BUFFER;
      ib.header.bits.length = sizeof(ib)/4 - 2;
      ib.header.bits.index_format = get_index_type(index_buffer->type);
      ib.header.bits.cut_index_enable = 0;
   

      BEGIN_BATCH(4, IGNORE_CLIPRECTS);
      OUT_BATCH( ib.header.dword );
      OUT_RELOC( bo, DRM_BO_FLAG_MEM_TT | DRM_BO_FLAG_READ, offset);
      OUT_RELOC( bo, DRM_BO_FLAG_MEM_TT | DRM_BO_FLAG_READ,
		 offset + ib_size);
      OUT_BATCH( 0 );
      ADVANCE_BATCH();

      dri_bo_unreference(bo);
   }
}
<|MERGE_RESOLUTION|>--- conflicted
+++ resolved
@@ -267,14 +267,9 @@
 		       GLuint *offset_return )
 {
    size = ALIGN(size, 64);
-<<<<<<< HEAD
-   
-   if (brw->vb.upload.offset + size > BRW_UPLOAD_INIT_SIZE)
-=======
 
    if (brw->vb.upload.bo == NULL ||
        brw->vb.upload.offset + size > brw->vb.upload.bo->size) {
->>>>>>> d3f7b463
       wrap_buffers(brw, size);
    }
 
@@ -544,45 +539,17 @@
 
       /* Straight upload
        */
-<<<<<<< HEAD
-      ctx->Driver.BufferSubData( ctx,
-				 GL_ELEMENT_ARRAY_BUFFER_ARB,
-				 offset, 
-				 ib_size,
-				 index_buffer->ptr,
-				 bufferobj);
-=======
       dri_bo_subdata(bo, offset, ib_size, index_buffer->ptr);
->>>>>>> d3f7b463
    } else {
       /* If the index buffer isn't aligned to its element size, we have to
        * rebase it into a temporary.
        */
        if ((get_size(index_buffer->type) - 1) & offset) {
-<<<<<<< HEAD
-           struct gl_buffer_object *vbo;
-           GLuint voffset;
-=======
->>>>>>> d3f7b463
            GLubyte *map = ctx->Driver.MapBuffer(ctx,
                                                 GL_ELEMENT_ARRAY_BUFFER_ARB,
                                                 GL_DYNAMIC_DRAW_ARB,
                                                 bufferobj);
            map += offset;
-<<<<<<< HEAD
-           get_space(brw, ib_size, &vbo, &voffset);
-           
-           ctx->Driver.BufferSubData(ctx,
-                                     GL_ELEMENT_ARRAY_BUFFER_ARB,
-                                     voffset,
-                                     ib_size,
-                                     map,
-                                     vbo);
-           ctx->Driver.UnmapBuffer(ctx, GL_ELEMENT_ARRAY_BUFFER_ARB, bufferobj);
-
-           bufferobj = vbo;
-           offset = voffset;
-=======
 
 	   get_space(brw, ib_size, &bo, &offset);
 
@@ -593,7 +560,6 @@
 	  bo = intel_bufferobj_buffer(intel, intel_buffer_object(bufferobj),
 				      INTEL_READ);
 	  dri_bo_reference(bo);
->>>>>>> d3f7b463
        }
    }
 
