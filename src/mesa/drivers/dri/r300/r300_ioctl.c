/*
Copyright (C) The Weather Channel, Inc.  2002.
Copyright (C) 2004 Nicolai Haehnle.
All Rights Reserved.

The Weather Channel (TM) funded Tungsten Graphics to develop the
initial release of the Radeon 8500 driver under the XFree86 license.
This notice must be preserved.

Permission is hereby granted, free of charge, to any person obtaining
a copy of this software and associated documentation files (the
"Software"), to deal in the Software without restriction, including
without limitation the rights to use, copy, modify, merge, publish,
distribute, sublicense, and/or sell copies of the Software, and to
permit persons to whom the Software is furnished to do so, subject to
the following conditions:

The above copyright notice and this permission notice (including the
next paragraph) shall be included in all copies or substantial
portions of the Software.

THE SOFTWARE IS PROVIDED "AS IS", WITHOUT WARRANTY OF ANY KIND,
EXPRESS OR IMPLIED, INCLUDING BUT NOT LIMITED TO THE WARRANTIES OF
MERCHANTABILITY, FITNESS FOR A PARTICULAR PURPOSE AND NONINFRINGEMENT.
IN NO EVENT SHALL THE COPYRIGHT OWNER(S) AND/OR ITS SUPPLIERS BE
LIABLE FOR ANY CLAIM, DAMAGES OR OTHER LIABILITY, WHETHER IN AN ACTION
OF CONTRACT, TORT OR OTHERWISE, ARISING FROM, OUT OF OR IN CONNECTION
WITH THE SOFTWARE OR THE USE OR OTHER DEALINGS IN THE SOFTWARE.

**************************************************************************/

/**
 * \file
 *
 * \author Keith Whitwell <keith@tungstengraphics.com>
 *
 * \author Nicolai Haehnle <prefect_@gmx.net>
 */

#include <sched.h>
#include <errno.h>

#include "glheader.h"
#include "imports.h"
#include "macros.h"
#include "context.h"
#include "swrast/swrast.h"

#include "r300_context.h"
#include "radeon_ioctl.h"
#include "r300_ioctl.h"
#include "r300_cmdbuf.h"
#include "r300_state.h"
#include "r300_vertprog.h"
#include "radeon_reg.h"
#include "r300_emit.h"

#include "vblank.h"

#define CLEARBUFFER_COLOR	0x1
#define CLEARBUFFER_DEPTH	0x2
#define CLEARBUFFER_STENCIL	0x4

static void r300ClearBuffer(r300ContextPtr r300, int flags, int buffer)
{
	GLcontext *ctx = r300->radeon.glCtx;
	__DRIdrawablePrivate *dPriv = r300->radeon.dri.drawable;
	GLuint cboffset, cbpitch;
	drm_r300_cmd_header_t *cmd2;
	int cmd_reserved = 0;
	int cmd_written = 0;
	drm_radeon_cmd_header_t *cmd = NULL;
	r300ContextPtr rmesa = r300;

	if (RADEON_DEBUG & DEBUG_IOCTL)
		fprintf(stderr, "%s: %s buffer (%i,%i %ix%i)\n",
			__FUNCTION__, buffer ? "back" : "front",
			dPriv->x, dPriv->y, dPriv->w, dPriv->h);

	if (buffer) {
		cboffset = r300->radeon.radeonScreen->backOffset;
		cbpitch = r300->radeon.radeonScreen->backPitch;
	} else {
		cboffset = r300->radeon.radeonScreen->frontOffset;
		cbpitch = r300->radeon.radeonScreen->frontPitch;
	}

	cboffset += r300->radeon.radeonScreen->fbLocation;

	cp_wait(r300, R300_WAIT_3D | R300_WAIT_3D_CLEAN);
	end_3d(rmesa);

	R300_STATECHANGE(r300, cb);
	reg_start(R300_RB3D_COLOROFFSET0, 0);
	e32(cboffset);

	if (r300->radeon.radeonScreen->cpp == 4)
		cbpitch |= R300_COLOR_FORMAT_ARGB8888;
	else
		cbpitch |= R300_COLOR_FORMAT_RGB565;

	if (r300->radeon.sarea->tiling_enabled)
		cbpitch |= R300_COLOR_TILE_ENABLE;

	reg_start(R300_RB3D_COLORPITCH0, 0);
	e32(cbpitch);

	R300_STATECHANGE(r300, cmk);
	reg_start(RB3D_COLOR_CHANNEL_MASK, 0);

	if (flags & CLEARBUFFER_COLOR) {
		e32((ctx->Color.ColorMask[BCOMP] ? RB3D_COLOR_CHANNEL_MASK_BLUE_MASK0 : 0) |
		    (ctx->Color.ColorMask[GCOMP] ? RB3D_COLOR_CHANNEL_MASK_GREEN_MASK0 : 0) |
		    (ctx->Color.ColorMask[RCOMP] ? RB3D_COLOR_CHANNEL_MASK_RED_MASK0 : 0) |
		    (ctx->Color.ColorMask[ACOMP] ? RB3D_COLOR_CHANNEL_MASK_ALPHA_MASK0 : 0));
	} else {
		e32(0x0);
	}

	R300_STATECHANGE(r300, zs);
	reg_start(R300_RB3D_ZSTENCIL_CNTL_0, 2);

	{
		uint32_t t1, t2;

		t1 = 0x0;
		t2 = 0x0;

		if (flags & CLEARBUFFER_DEPTH) {
			t1 |= R300_RB3D_Z_WRITE_ONLY;
			t2 |=
			    (R300_ZS_ALWAYS << R300_RB3D_ZS1_DEPTH_FUNC_SHIFT);
		} else {
			t1 |= R300_RB3D_Z_DISABLED_1;	// disable
		}

		if (flags & CLEARBUFFER_STENCIL) {
			t1 |= R300_RB3D_STENCIL_ENABLE;
			t2 |=
			    (R300_ZS_ALWAYS <<
			     R300_RB3D_ZS1_FRONT_FUNC_SHIFT) |
			    (R300_ZS_REPLACE <<
			     R300_RB3D_ZS1_FRONT_FAIL_OP_SHIFT) |
			    (R300_ZS_REPLACE <<
			     R300_RB3D_ZS1_FRONT_ZPASS_OP_SHIFT) |
			    (R300_ZS_REPLACE <<
			     R300_RB3D_ZS1_FRONT_ZFAIL_OP_SHIFT) |
			    (R300_ZS_ALWAYS <<
			     R300_RB3D_ZS1_BACK_FUNC_SHIFT) |
			    (R300_ZS_REPLACE <<
			     R300_RB3D_ZS1_BACK_FAIL_OP_SHIFT) |
			    (R300_ZS_REPLACE <<
			     R300_RB3D_ZS1_BACK_ZPASS_OP_SHIFT) |
			    (R300_ZS_REPLACE <<
			     R300_RB3D_ZS1_BACK_ZFAIL_OP_SHIFT);
		}

		e32(t1);
		e32(t2);
		e32(r300->state.stencil.clear);
	}

	cmd2 = (drm_r300_cmd_header_t *) r300AllocCmdBuf(r300, 9, __FUNCTION__);
	cmd2[0].packet3.cmd_type = R300_CMD_PACKET3;
	cmd2[0].packet3.packet = R300_CMD_PACKET3_CLEAR;
	cmd2[1].u = r300PackFloat32(dPriv->w / 2.0);
	cmd2[2].u = r300PackFloat32(dPriv->h / 2.0);
	cmd2[3].u = r300PackFloat32(ctx->Depth.Clear);
	cmd2[4].u = r300PackFloat32(1.0);
	cmd2[5].u = r300PackFloat32(ctx->Color.ClearColor[0]);
	cmd2[6].u = r300PackFloat32(ctx->Color.ClearColor[1]);
	cmd2[7].u = r300PackFloat32(ctx->Color.ClearColor[2]);
	cmd2[8].u = r300PackFloat32(ctx->Color.ClearColor[3]);

	r300EmitCacheFlush(rmesa);
	cp_wait(rmesa, R300_WAIT_3D | R300_WAIT_3D_CLEAN);
}

static void r300EmitClearState(GLcontext * ctx)
{
	r300ContextPtr r300 = R300_CONTEXT(ctx);
	r300ContextPtr rmesa = r300;
	__DRIdrawablePrivate *dPriv = r300->radeon.dri.drawable;
	int i;
	int cmd_reserved = 0;
	int cmd_written = 0;
	drm_radeon_cmd_header_t *cmd = NULL;
	int has_tcl = 1;
	int is_r500 = 0;

	if (!(r300->radeon.radeonScreen->chip_flags & RADEON_CHIPSET_TCL))
		has_tcl = 0;

        if (r300->radeon.radeonScreen->chip_family >= CHIP_FAMILY_RV515)
                is_r500 = 1;


	/* FIXME: the values written to R300_VAP_INPUT_ROUTE_0_0 and
	 * R300_VAP_INPUT_ROUTE_0_1 are in fact known, however, the values are
	 * quite complex; see the functions in r300_emit.c.
	 *
	 * I believe it would be a good idea to extend the functions in
	 * r300_emit.c so that they can be used to setup the default values for
	 * these registers, as well as the actual values used for rendering.
	 */
	R300_STATECHANGE(r300, vir[0]);
	reg_start(R300_VAP_INPUT_ROUTE_0_0, 0);
	if (!has_tcl)
		e32(0x22030003);
	else
		e32(0x21030003);

	/* disable fog */
	R300_STATECHANGE(r300, fogs);
	reg_start(FG_FOG_BLEND, 0);
	e32(0x0);

	R300_STATECHANGE(r300, vir[1]);
	reg_start(R300_VAP_INPUT_ROUTE_1_0, 0);
	e32(0xF688F688);

	/* R300_VAP_INPUT_CNTL_0, R300_VAP_INPUT_CNTL_1 */
	R300_STATECHANGE(r300, vic);
	reg_start(R300_VAP_INPUT_CNTL_0, 1);
	e32(R300_INPUT_CNTL_0_COLOR);
	e32(R300_INPUT_CNTL_POS | R300_INPUT_CNTL_COLOR | R300_INPUT_CNTL_TC0);

	R300_STATECHANGE(r300, vte);
	/* comes from fglrx startup of clear */
	reg_start(R300_SE_VTE_CNTL, 1);
	e32(R300_VTX_W0_FMT | R300_VPORT_X_SCALE_ENA |
	    R300_VPORT_X_OFFSET_ENA | R300_VPORT_Y_SCALE_ENA |
	    R300_VPORT_Y_OFFSET_ENA | R300_VPORT_Z_SCALE_ENA |
	    R300_VPORT_Z_OFFSET_ENA);
	e32(0x8);

	reg_start(R300_VAP_PSC_SGN_NORM_CNTL, SGN_NORM_ZERO);
	e32(0xaaaaaaaa);

	R300_STATECHANGE(r300, vof);
	reg_start(R300_VAP_OUTPUT_VTX_FMT_0, 1);
	e32(R300_VAP_OUTPUT_VTX_FMT_0__POS_PRESENT |
	    R300_VAP_OUTPUT_VTX_FMT_0__COLOR_0_PRESENT);
	e32(0x0);		/* no textures */

	R300_STATECHANGE(r300, txe);
	reg_start(R300_TX_ENABLE, 0);
	e32(0x0);

	R300_STATECHANGE(r300, vpt);
	reg_start(R300_SE_VPORT_XSCALE, 5);
	efloat(1.0);
	efloat(dPriv->x);
	efloat(1.0);
	efloat(dPriv->y);
	efloat(1.0);
	efloat(0.0);

	R300_STATECHANGE(r300, at);
	reg_start(FG_ALPHA_FUNC, 0);
	e32(0x0);

	R300_STATECHANGE(r300, bld);
	reg_start(R300_RB3D_CBLEND, 1);
	e32(0x0);
	e32(0x0);

	if (has_tcl) {
	    R300_STATECHANGE(r300, vap_clip_cntl);
	    reg_start(R300_VAP_CLIP_CNTL, 0);
	    e32(R300_221C_CLEAR);
        }

	R300_STATECHANGE(r300, ps);
	reg_start(R300_GA_POINT_SIZE, 0);
	e32(((dPriv->w * 6) << R300_POINTSIZE_X_SHIFT) |
	    ((dPriv->h * 6) << R300_POINTSIZE_Y_SHIFT));

	if (!is_r500) {
		R300_STATECHANGE(r300, ri);
		reg_start(R300_RS_IP_0, 8);
		for (i = 0; i < 8; ++i) {
			e32(R300_RS_SEL_T(1) | R300_RS_SEL_R(2) | R300_RS_SEL_Q(3));
		}

		R300_STATECHANGE(r300, rc);
		/* The second constant is needed to get glxgears display anything .. */
		reg_start(R300_RS_COUNT, 1);
		e32((1 << R300_IC_COUNT_SHIFT) | R300_HIRES_EN);
		e32(0x0);

		R300_STATECHANGE(r300, rr);
<<<<<<< HEAD
		reg_start(R300_RS_ROUTE_0, 0);
		e32(R300_RS_ROUTE_0_COLOR);
=======
		reg_start(R300_RS_INST_0, 0);
		e32(R300_RS_INST_COL_CN_WRITE);
>>>>>>> eff6f120
	} else {
	  
		R300_STATECHANGE(r300, ri);
		reg_start(R500_RS_IP_0, 8);
		for (i = 0; i < 8; ++i) {
			e32((1 << R500_RS_IP_TEX_PTR_T_SHIFT) |
			    (2 << R500_RS_IP_TEX_PTR_R_SHIFT) | 
			    (3 << R500_RS_IP_TEX_PTR_Q_SHIFT) );
		}

		R300_STATECHANGE(r300, rc);
		/* The second constant is needed to get glxgears display anything .. */
		reg_start(R300_RS_COUNT, 1);
		e32((1 << R300_IC_COUNT_SHIFT) | R300_HIRES_EN);
		e32(0x0);

		R300_STATECHANGE(r300, rr);
		reg_start(R500_RS_INST_0, 0);
		e32(R500_RS_INST_COL_CN_WRITE);

	}

	if (!is_r500) {
		R300_STATECHANGE(r300, fp);
		reg_start(R300_PFS_CNTL_0, 2);
		e32(0x0);
		e32(0x0);
		e32(0x0);
		reg_start(R300_PFS_NODE_0, 3);
		e32(0x0);
		e32(0x0);
		e32(0x0);
		e32(R300_PFS_NODE_OUTPUT_COLOR);

		R300_STATECHANGE(r300, fpi[0]);
		R300_STATECHANGE(r300, fpi[1]);
		R300_STATECHANGE(r300, fpi[2]);
		R300_STATECHANGE(r300, fpi[3]);

		reg_start(R300_PFS_INSTR0_0, 0);
		e32(FP_INSTRC(MAD, FP_ARGC(SRC0C_XYZ), FP_ARGC(ONE), FP_ARGC(ZERO)));

		reg_start(R300_PFS_INSTR1_0, 0);
		e32(FP_SELC(0, NO, XYZ, FP_TMP(0), 0, 0));

		reg_start(R300_PFS_INSTR2_0, 0);
		e32(FP_INSTRA(MAD, FP_ARGA(SRC0A), FP_ARGA(ONE), FP_ARGA(ZERO)));

		reg_start(R300_PFS_INSTR3_0, 0);
		e32(FP_SELA(0, NO, W, FP_TMP(0), 0, 0));
	} else {
		R300_STATECHANGE(r300, r500fp);
		r500fp_start_fragment(0, 12);

		e32(0x7808);
		e32(R500_TEX_ID(0) | R500_TEX_INST_LD | R500_TEX_SEM_ACQUIRE | R500_TEX_IGNORE_UNCOVERED);
		e32(R500_TEX_SRC_ADDR(0) |  R500_TEX_SRC_S_SWIZ_R |
		    R500_TEX_SRC_T_SWIZ_G |
		    R500_TEX_DST_ADDR(0) |
		    R500_TEX_DST_R_SWIZ_R |
		    R500_TEX_DST_G_SWIZ_G |
		    R500_TEX_DST_B_SWIZ_B |
		    R500_TEX_DST_A_SWIZ_A);
		e32(R500_DX_ADDR(0) |
		    R500_DX_S_SWIZ_R |
		    R500_DX_T_SWIZ_R |
		    R500_DX_R_SWIZ_R |
		    R500_DX_Q_SWIZ_R |
		    R500_DY_ADDR(0) |
		    R500_DY_S_SWIZ_R |
		    R500_DY_T_SWIZ_R |
		    R500_DY_R_SWIZ_R |
		    R500_DY_Q_SWIZ_R);
		e32(0x0);
		e32(0x0);

		e32(R500_INST_TYPE_OUT |
		    R500_INST_TEX_SEM_WAIT |
		    R500_INST_LAST |
		    R500_INST_RGB_OMASK_R |
		    R500_INST_RGB_OMASK_G |
		    R500_INST_RGB_OMASK_B |
		    R500_INST_ALPHA_OMASK);

		e32(R500_RGB_ADDR0(0) |
		    R500_RGB_ADDR1(0) |
		    R500_RGB_ADDR1_CONST |
		    R500_RGB_ADDR2(0) |
		    R500_RGB_ADDR2_CONST |
		    R500_RGB_SRCP_OP_1_MINUS_2RGB0);

		e32(R500_ALPHA_ADDR0(0) |
		    R500_ALPHA_ADDR1(0) |
		    R500_ALPHA_ADDR1_CONST |
		    R500_ALPHA_ADDR2(0) |
		    R500_ALPHA_ADDR2_CONST |
		    R500_ALPHA_SRCP_OP_1_MINUS_2A0);

		e32(R500_ALU_RGB_SEL_A_SRC0 |
		    R500_ALU_RGB_R_SWIZ_A_R |
		    R500_ALU_RGB_G_SWIZ_A_G |
		    R500_ALU_RGB_B_SWIZ_A_B |
		    R500_ALU_RGB_SEL_B_SRC0 |
		    R500_ALU_RGB_R_SWIZ_B_1 |
		    R500_ALU_RGB_B_SWIZ_B_1 |
		    R500_ALU_RGB_G_SWIZ_B_1);

		e32(R500_ALPHA_OP_MAD |
		    R500_ALPHA_SWIZ_A_A |
		    R500_ALPHA_SWIZ_B_1);

		e32(R500_ALU_RGBA_OP_MAD |
		    R500_ALU_RGBA_R_SWIZ_0 |
		    R500_ALU_RGBA_G_SWIZ_0 |
		    R500_ALU_RGBA_B_SWIZ_0 |
		    R500_ALU_RGBA_A_SWIZ_0);
	}

	if (has_tcl) {
		R300_STATECHANGE(r300, pvs);
		reg_start(R300_VAP_PVS_CNTL_1, 2);

		e32((0 << R300_PVS_CNTL_1_PROGRAM_START_SHIFT) |
		    (0 << R300_PVS_CNTL_1_POS_END_SHIFT) |
		    (1 << R300_PVS_CNTL_1_PROGRAM_END_SHIFT));
		e32(0x0);
		e32(1 << R300_PVS_CNTL_3_PROGRAM_UNKNOWN_SHIFT);

		R300_STATECHANGE(r300, vpi);
		vsf_start_fragment(0x0, 8);

		e32(PVS_OP_DST_OPERAND(VE_ADD, GL_FALSE, GL_FALSE, 0, 0xf, PVS_DST_REG_OUT));
		e32(PVS_SRC_OPERAND(0, PVS_SRC_SELECT_X, PVS_SRC_SELECT_Y, PVS_SRC_SELECT_Z, PVS_SRC_SELECT_W, PVS_SRC_REG_INPUT, VSF_FLAG_NONE));
		e32(PVS_SRC_OPERAND(0, PVS_SRC_SELECT_FORCE_0, PVS_SRC_SELECT_FORCE_0, PVS_SRC_SELECT_FORCE_0, PVS_SRC_SELECT_FORCE_0, PVS_SRC_REG_INPUT, VSF_FLAG_NONE));
		e32(0x0);

		e32(PVS_OP_DST_OPERAND(VE_ADD, GL_FALSE, GL_FALSE, 1, 0xf, PVS_DST_REG_OUT));
		e32(PVS_SRC_OPERAND(1, PVS_SRC_SELECT_X, PVS_SRC_SELECT_Y, PVS_SRC_SELECT_Z, PVS_SRC_SELECT_W, PVS_SRC_REG_INPUT, VSF_FLAG_NONE));
		e32(PVS_SRC_OPERAND(1, PVS_SRC_SELECT_FORCE_0, PVS_SRC_SELECT_FORCE_0, PVS_SRC_SELECT_FORCE_0, PVS_SRC_SELECT_FORCE_0, PVS_SRC_REG_INPUT, VSF_FLAG_NONE));
		e32(0x0);
	}
}

/**
 * Buffer clear
 */
static void r300Clear(GLcontext * ctx, GLbitfield mask)
{
	r300ContextPtr r300 = R300_CONTEXT(ctx);
	__DRIdrawablePrivate *dPriv = r300->radeon.dri.drawable;
	int flags = 0;
	int bits = 0;
	int swapped;

	if (RADEON_DEBUG & DEBUG_IOCTL)
		fprintf(stderr, "r300Clear\n");

	{
		LOCK_HARDWARE(&r300->radeon);
		UNLOCK_HARDWARE(&r300->radeon);
		if (dPriv->numClipRects == 0)
			return;
	}

	if (mask & BUFFER_BIT_FRONT_LEFT) {
		flags |= BUFFER_BIT_FRONT_LEFT;
		mask &= ~BUFFER_BIT_FRONT_LEFT;
	}

	if (mask & BUFFER_BIT_BACK_LEFT) {
		flags |= BUFFER_BIT_BACK_LEFT;
		mask &= ~BUFFER_BIT_BACK_LEFT;
	}

	if (mask & BUFFER_BIT_DEPTH) {
		bits |= CLEARBUFFER_DEPTH;
		mask &= ~BUFFER_BIT_DEPTH;
	}

	if ((mask & BUFFER_BIT_STENCIL) && r300->state.stencil.hw_stencil) {
		bits |= CLEARBUFFER_STENCIL;
		mask &= ~BUFFER_BIT_STENCIL;
	}

	if (mask) {
		if (RADEON_DEBUG & DEBUG_FALLBACKS)
			fprintf(stderr, "%s: swrast clear, mask: %x\n",
				__FUNCTION__, mask);
		_swrast_Clear(ctx, mask);
	}

	swapped = r300->radeon.sarea->pfCurrentPage == 1;

	/* Make sure it fits there. */
	r300EnsureCmdBufSpace(r300, 421 * 3, __FUNCTION__);
	if (flags || bits)
		r300EmitClearState(ctx);

	if (flags & BUFFER_BIT_FRONT_LEFT) {
		r300ClearBuffer(r300, bits | CLEARBUFFER_COLOR, swapped);
		bits = 0;
	}

	if (flags & BUFFER_BIT_BACK_LEFT) {
		r300ClearBuffer(r300, bits | CLEARBUFFER_COLOR, swapped ^ 1);
		bits = 0;
	}

	if (bits)
		r300ClearBuffer(r300, bits, 0);

}

void r300Flush(GLcontext * ctx)
{
	r300ContextPtr rmesa = R300_CONTEXT(ctx);

	if (RADEON_DEBUG & DEBUG_IOCTL)
		fprintf(stderr, "%s\n", __FUNCTION__);

	if (rmesa->dma.flush)
		rmesa->dma.flush( rmesa );

	if (rmesa->cmdbuf.count_used > rmesa->cmdbuf.count_reemit)
		r300FlushCmdBuf(rmesa, __FUNCTION__);
}

#ifdef USER_BUFFERS
#include "r300_mem.h"

void r300RefillCurrentDmaRegion(r300ContextPtr rmesa, int size)
{
	struct r300_dma_buffer *dmabuf;
	size = MAX2(size, RADEON_BUFFER_SIZE * 16);

	if (RADEON_DEBUG & (DEBUG_IOCTL | DEBUG_DMA))
		fprintf(stderr, "%s\n", __FUNCTION__);

	if (rmesa->dma.flush) {
		rmesa->dma.flush(rmesa);
	}

	if (rmesa->dma.current.buf) {
#ifdef USER_BUFFERS
		r300_mem_use(rmesa, rmesa->dma.current.buf->id);
#endif
		r300ReleaseDmaRegion(rmesa, &rmesa->dma.current, __FUNCTION__);
	}
	if (rmesa->dma.nr_released_bufs > 4)
		r300FlushCmdBuf(rmesa, __FUNCTION__);

	dmabuf = CALLOC_STRUCT(r300_dma_buffer);
	dmabuf->buf = (void *)1;	/* hack */
	dmabuf->refcount = 1;

	dmabuf->id = r300_mem_alloc(rmesa, 4, size);
	if (dmabuf->id == 0) {
		LOCK_HARDWARE(&rmesa->radeon);	/* no need to validate */

		r300FlushCmdBufLocked(rmesa, __FUNCTION__);
		radeonWaitForIdleLocked(&rmesa->radeon);

		dmabuf->id = r300_mem_alloc(rmesa, 4, size);

		UNLOCK_HARDWARE(&rmesa->radeon);

		if (dmabuf->id == 0) {
			fprintf(stderr,
				"Error: Could not get dma buffer... exiting\n");
			_mesa_exit(-1);
		}
	}

	rmesa->dma.current.buf = dmabuf;
	rmesa->dma.current.address = r300_mem_ptr(rmesa, dmabuf->id);
	rmesa->dma.current.end = size;
	rmesa->dma.current.start = 0;
	rmesa->dma.current.ptr = 0;
}

void r300ReleaseDmaRegion(r300ContextPtr rmesa,
			  struct r300_dma_region *region, const char *caller)
{
	if (RADEON_DEBUG & DEBUG_IOCTL)
		fprintf(stderr, "%s from %s\n", __FUNCTION__, caller);

	if (!region->buf)
		return;

	if (rmesa->dma.flush)
		rmesa->dma.flush(rmesa);

	if (--region->buf->refcount == 0) {
		r300_mem_free(rmesa, region->buf->id);
		FREE(region->buf);
		rmesa->dma.nr_released_bufs++;
	}

	region->buf = 0;
	region->start = 0;
}

/* Allocates a region from rmesa->dma.current.  If there isn't enough
 * space in current, grab a new buffer (and discard what was left of current)
 */
void r300AllocDmaRegion(r300ContextPtr rmesa,
			struct r300_dma_region *region,
			int bytes, int alignment)
{
	if (RADEON_DEBUG & DEBUG_IOCTL)
		fprintf(stderr, "%s %d\n", __FUNCTION__, bytes);

	if (rmesa->dma.flush)
		rmesa->dma.flush(rmesa);

	if (region->buf)
		r300ReleaseDmaRegion(rmesa, region, __FUNCTION__);

	alignment--;
	rmesa->dma.current.start = rmesa->dma.current.ptr =
	    (rmesa->dma.current.ptr + alignment) & ~alignment;

	if (rmesa->dma.current.ptr + bytes > rmesa->dma.current.end)
		r300RefillCurrentDmaRegion(rmesa, (bytes + 0x7) & ~0x7);

	region->start = rmesa->dma.current.start;
	region->ptr = rmesa->dma.current.start;
	region->end = rmesa->dma.current.start + bytes;
	region->address = rmesa->dma.current.address;
	region->buf = rmesa->dma.current.buf;
	region->buf->refcount++;

	rmesa->dma.current.ptr += bytes;	/* bug - if alignment > 7 */
	rmesa->dma.current.start =
	    rmesa->dma.current.ptr = (rmesa->dma.current.ptr + 0x7) & ~0x7;

	assert(rmesa->dma.current.ptr <= rmesa->dma.current.end);
}

#else
static void r300RefillCurrentDmaRegion(r300ContextPtr rmesa)
{
	struct r300_dma_buffer *dmabuf;
	int fd = rmesa->radeon.dri.fd;
	int index = 0;
	int size = 0;
	drmDMAReq dma;
	int ret;

	if (RADEON_DEBUG & (DEBUG_IOCTL | DEBUG_DMA))
		fprintf(stderr, "%s\n", __FUNCTION__);

	if (rmesa->dma.flush) {
		rmesa->dma.flush(rmesa);
	}

	if (rmesa->dma.current.buf)
		r300ReleaseDmaRegion(rmesa, &rmesa->dma.current, __FUNCTION__);

	if (rmesa->dma.nr_released_bufs > 4)
		r300FlushCmdBuf(rmesa, __FUNCTION__);

	dma.context = rmesa->radeon.dri.hwContext;
	dma.send_count = 0;
	dma.send_list = NULL;
	dma.send_sizes = NULL;
	dma.flags = 0;
	dma.request_count = 1;
	dma.request_size = RADEON_BUFFER_SIZE;
	dma.request_list = &index;
	dma.request_sizes = &size;
	dma.granted_count = 0;

	LOCK_HARDWARE(&rmesa->radeon);	/* no need to validate */

	ret = drmDMA(fd, &dma);

	if (ret != 0) {
		/* Try to release some buffers and wait until we can't get any more */
		if (rmesa->dma.nr_released_bufs) {
			r300FlushCmdBufLocked(rmesa, __FUNCTION__);
		}

		if (RADEON_DEBUG & DEBUG_DMA)
			fprintf(stderr, "Waiting for buffers\n");

		radeonWaitForIdleLocked(&rmesa->radeon);
		ret = drmDMA(fd, &dma);

		if (ret != 0) {
			UNLOCK_HARDWARE(&rmesa->radeon);
			fprintf(stderr,
				"Error: Could not get dma buffer... exiting\n");
			_mesa_exit(-1);
		}
	}

	UNLOCK_HARDWARE(&rmesa->radeon);

	if (RADEON_DEBUG & DEBUG_DMA)
		fprintf(stderr, "Allocated buffer %d\n", index);

	dmabuf = CALLOC_STRUCT(r300_dma_buffer);
	dmabuf->buf = &rmesa->radeon.radeonScreen->buffers->list[index];
	dmabuf->refcount = 1;

	rmesa->dma.current.buf = dmabuf;
	rmesa->dma.current.address = dmabuf->buf->address;
	rmesa->dma.current.end = dmabuf->buf->total;
	rmesa->dma.current.start = 0;
	rmesa->dma.current.ptr = 0;
}

void r300ReleaseDmaRegion(r300ContextPtr rmesa,
			  struct r300_dma_region *region, const char *caller)
{
	if (RADEON_DEBUG & DEBUG_IOCTL)
		fprintf(stderr, "%s from %s\n", __FUNCTION__, caller);

	if (!region->buf)
		return;

	if (rmesa->dma.flush)
		rmesa->dma.flush(rmesa);

	if (--region->buf->refcount == 0) {
		drm_radeon_cmd_header_t *cmd;

		if (RADEON_DEBUG & (DEBUG_IOCTL | DEBUG_DMA))
			fprintf(stderr, "%s -- DISCARD BUF %d\n",
				__FUNCTION__, region->buf->buf->idx);
		cmd =
		    (drm_radeon_cmd_header_t *) r300AllocCmdBuf(rmesa,
								sizeof
								(*cmd) / 4,
								__FUNCTION__);
		cmd->dma.cmd_type = R300_CMD_DMA_DISCARD;
		cmd->dma.buf_idx = region->buf->buf->idx;

		FREE(region->buf);
		rmesa->dma.nr_released_bufs++;
	}

	region->buf = 0;
	region->start = 0;
}

/* Allocates a region from rmesa->dma.current.  If there isn't enough
 * space in current, grab a new buffer (and discard what was left of current)
 */
void r300AllocDmaRegion(r300ContextPtr rmesa,
			struct r300_dma_region *region,
			int bytes, int alignment)
{
	if (RADEON_DEBUG & DEBUG_IOCTL)
		fprintf(stderr, "%s %d\n", __FUNCTION__, bytes);

	if (rmesa->dma.flush)
		rmesa->dma.flush(rmesa);

	if (region->buf)
		r300ReleaseDmaRegion(rmesa, region, __FUNCTION__);

	alignment--;
	rmesa->dma.current.start = rmesa->dma.current.ptr =
	    (rmesa->dma.current.ptr + alignment) & ~alignment;

	if (rmesa->dma.current.ptr + bytes > rmesa->dma.current.end)
		r300RefillCurrentDmaRegion(rmesa);

	region->start = rmesa->dma.current.start;
	region->ptr = rmesa->dma.current.start;
	region->end = rmesa->dma.current.start + bytes;
	region->address = rmesa->dma.current.address;
	region->buf = rmesa->dma.current.buf;
	region->buf->refcount++;

	rmesa->dma.current.ptr += bytes;	/* bug - if alignment > 7 */
	rmesa->dma.current.start =
	    rmesa->dma.current.ptr = (rmesa->dma.current.ptr + 0x7) & ~0x7;

	assert(rmesa->dma.current.ptr <= rmesa->dma.current.end);
}

#endif

GLboolean r300IsGartMemory(r300ContextPtr rmesa, const GLvoid * pointer,
			   GLint size)
{
	int offset =
	    (char *)pointer -
	    (char *)rmesa->radeon.radeonScreen->gartTextures.map;
	int valid = (size >= 0 && offset >= 0
		     && offset + size <
		     rmesa->radeon.radeonScreen->gartTextures.size);

	if (RADEON_DEBUG & DEBUG_IOCTL)
		fprintf(stderr, "r300IsGartMemory( %p ) : %d\n", pointer,
			valid);

	return valid;
}

GLuint r300GartOffsetFromVirtual(r300ContextPtr rmesa, const GLvoid * pointer)
{
	int offset =
	    (char *)pointer -
	    (char *)rmesa->radeon.radeonScreen->gartTextures.map;

	//fprintf(stderr, "offset=%08x\n", offset);

	if (offset < 0
	    || offset > rmesa->radeon.radeonScreen->gartTextures.size)
		return ~0;
	else
		return rmesa->radeon.radeonScreen->gart_texture_offset + offset;
}

void r300InitIoctlFuncs(struct dd_function_table *functions)
{
	functions->Clear = r300Clear;
	functions->Finish = radeonFinish;
	functions->Flush = r300Flush;
}<|MERGE_RESOLUTION|>--- conflicted
+++ resolved
@@ -290,13 +290,8 @@
 		e32(0x0);
 
 		R300_STATECHANGE(r300, rr);
-<<<<<<< HEAD
-		reg_start(R300_RS_ROUTE_0, 0);
-		e32(R300_RS_ROUTE_0_COLOR);
-=======
 		reg_start(R300_RS_INST_0, 0);
 		e32(R300_RS_INST_COL_CN_WRITE);
->>>>>>> eff6f120
 	} else {
 	  
 		R300_STATECHANGE(r300, ri);
