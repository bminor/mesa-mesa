/*
Copyright (C) The Weather Channel, Inc.  2002.  All Rights Reserved.

The Weather Channel (TM) funded Tungsten Graphics to develop the
initial release of the Radeon 8500 driver under the XFree86 license.
This notice must be preserved.

Permission is hereby granted, free of charge, to any person obtaining
a copy of this software and associated documentation files (the
"Software"), to deal in the Software without restriction, including
without limitation the rights to use, copy, modify, merge, publish,
distribute, sublicense, and/or sell copies of the Software, and to
permit persons to whom the Software is furnished to do so, subject to
the following conditions:

The above copyright notice and this permission notice (including the
next paragraph) shall be included in all copies or substantial
portions of the Software.

THE SOFTWARE IS PROVIDED "AS IS", WITHOUT WARRANTY OF ANY KIND,
EXPRESS OR IMPLIED, INCLUDING BUT NOT LIMITED TO THE WARRANTIES OF
MERCHANTABILITY, FITNESS FOR A PARTICULAR PURPOSE AND NONINFRINGEMENT.
IN NO EVENT SHALL THE COPYRIGHT OWNER(S) AND/OR ITS SUPPLIERS BE
LIABLE FOR ANY CLAIM, DAMAGES OR OTHER LIABILITY, WHETHER IN AN ACTION
OF CONTRACT, TORT OR OTHERWISE, ARISING FROM, OUT OF OR IN CONNECTION
WITH THE SOFTWARE OR THE USE OR OTHER DEALINGS IN THE SOFTWARE.

**************************************************************************/

/**
 * \file
 *
 * \author Keith Whitwell <keith@tungstengraphics.com>
 *
 * \todo Enable R300 texture tiling code?
 */

#include "glheader.h"
#include "imports.h"
#include "context.h"
#include "macros.h"
#include "texformat.h"
#include "teximage.h"
#include "texobj.h"
#include "enums.h"

#include "r300_context.h"
#include "r300_state.h"
#include "r300_ioctl.h"
#include "radeon_ioctl.h"
#include "r300_tex.h"
#include "r300_reg.h"

#define VALID_FORMAT(f) ( ((f) <= MESA_FORMAT_RGBA_DXT5			\
			   || ((f) >= MESA_FORMAT_RGBA_FLOAT32 &&	\
			       (f) <= MESA_FORMAT_INTENSITY_FLOAT16))	\
			  && tx_table[f].flag )

#define _ASSIGN(entry, format)				\
	[ MESA_FORMAT_ ## entry ] = { format, 0, 1}

/*
 * Note that the _REV formats are the same as the non-REV formats.  This is
 * because the REV and non-REV formats are identical as a byte string, but
 * differ when accessed as 16-bit or 32-bit words depending on the endianness of
 * the host.  Since the textures are transferred to the R300 as a byte string
 * (i.e. without any byte-swapping), the R300 sees the REV and non-REV formats
 * identically.  -- paulus
 */

static const struct tx_table {
	GLuint format, filter, flag;
<<<<<<< HEAD
} tx_table_be[] = {
	/* *INDENT-OFF* */
	_ASSIGN(RGBA8888, R300_EASY_TX_FORMAT(Z, Y, X, W, W8Z8Y8X8)),
	_ASSIGN(RGBA8888_REV, R300_EASY_TX_FORMAT(Y, Z, W, X, W8Z8Y8X8)),
	_ASSIGN(ARGB8888, R300_EASY_TX_FORMAT(W, Z, Y, X, W8Z8Y8X8)),
	_ASSIGN(ARGB8888_REV, R300_EASY_TX_FORMAT(X, Y, Z, W, W8Z8Y8X8)),
	_ASSIGN(RGB888, 0xffffffff),
	_ASSIGN(RGB565, R300_EASY_TX_FORMAT(X, Y, Z, ONE, Z5Y6X5)),
	_ASSIGN(RGB565_REV, R300_EASY_TX_FORMAT(X, Y, Z, ONE, Z5Y6X5)),
	_ASSIGN(ARGB4444, R300_EASY_TX_FORMAT(X, Y, Z, W, W4Z4Y4X4)),
	_ASSIGN(ARGB4444_REV, R300_EASY_TX_FORMAT(X, Y, Z, W, W4Z4Y4X4)),
	_ASSIGN(ARGB1555, R300_EASY_TX_FORMAT(X, Y, Z, W, W1Z5Y5X5)),
	_ASSIGN(ARGB1555_REV, R300_EASY_TX_FORMAT(X, Y, Z, W, W1Z5Y5X5)),
	_ASSIGN(AL88, R300_EASY_TX_FORMAT(X, X, X, Y, Y8X8)),
	_ASSIGN(AL88_REV, R300_EASY_TX_FORMAT(X, X, X, Y, Y8X8)),
	_ASSIGN(RGB332, R300_EASY_TX_FORMAT(X, Y, Z, ONE, Z3Y3X2)),
	_ASSIGN(A8, R300_EASY_TX_FORMAT(ZERO, ZERO, ZERO, X, X8)),
	_ASSIGN(L8, R300_EASY_TX_FORMAT(X, X, X, ONE, X8)),
	_ASSIGN(I8, R300_EASY_TX_FORMAT(X, X, X, X, X8)),
	_ASSIGN(CI8, R300_EASY_TX_FORMAT(X, X, X, X, X8)),
	_ASSIGN(YCBCR, R300_EASY_TX_FORMAT(X, Y, Z, ONE, G8R8_G8B8)|R300_TX_FORMAT_YUV_MODE ),
	_ASSIGN(YCBCR_REV, R300_EASY_TX_FORMAT(X, Y, Z, ONE, G8R8_G8B8)|R300_TX_FORMAT_YUV_MODE),
	_ASSIGN(RGB_DXT1, R300_EASY_TX_FORMAT(X, Y, Z, ONE, DXT1)),
	_ASSIGN(RGBA_DXT1, R300_EASY_TX_FORMAT(X, Y, Z, W, DXT1)),
	_ASSIGN(RGBA_DXT3, R300_EASY_TX_FORMAT(X, Y, Z, W, DXT3)),
	_ASSIGN(RGBA_DXT5, R300_EASY_TX_FORMAT(Y, Z, W, X, DXT5)),
	_ASSIGN(RGBA_FLOAT32, R300_EASY_TX_FORMAT(Z, Y, X, W, FL_R32G32B32A32)),
	_ASSIGN(RGBA_FLOAT16, R300_EASY_TX_FORMAT(Z, Y, X, W, FL_R16G16B16A16)),
	_ASSIGN(RGB_FLOAT32, 0xffffffff),
	_ASSIGN(RGB_FLOAT16, 0xffffffff),
	_ASSIGN(ALPHA_FLOAT32, R300_EASY_TX_FORMAT(ZERO, ZERO, ZERO, X, FL_I32)),
	_ASSIGN(ALPHA_FLOAT16, R300_EASY_TX_FORMAT(ZERO, ZERO, ZERO, X, FL_I16)),
	_ASSIGN(LUMINANCE_FLOAT32, R300_EASY_TX_FORMAT(X, X, X, ONE, FL_I32)),
	_ASSIGN(LUMINANCE_FLOAT16, R300_EASY_TX_FORMAT(X, X, X, ONE, FL_I16)),
	_ASSIGN(LUMINANCE_ALPHA_FLOAT32, R300_EASY_TX_FORMAT(X, X, X, Y, FL_I32A32)),
	_ASSIGN(LUMINANCE_ALPHA_FLOAT16, R300_EASY_TX_FORMAT(X, X, X, Y, FL_I16A16)),
	_ASSIGN(INTENSITY_FLOAT32, R300_EASY_TX_FORMAT(X, X, X, X, FL_I32)),
	_ASSIGN(INTENSITY_FLOAT16, R300_EASY_TX_FORMAT(X, X, X, X, FL_I16)),
	/* *INDENT-ON* */
};

static const struct tx_table tx_table_le[] = {
=======
} tx_table[] = {
>>>>>>> d3f7b463
	/* *INDENT-OFF* */
#ifdef MESA_LITTLE_ENDIAN
	_ASSIGN(RGBA8888, R300_EASY_TX_FORMAT(Y, Z, W, X, W8Z8Y8X8)),
	_ASSIGN(RGBA8888_REV, R300_EASY_TX_FORMAT(Z, Y, X, W, W8Z8Y8X8)),
	_ASSIGN(ARGB8888, R300_EASY_TX_FORMAT(X, Y, Z, W, W8Z8Y8X8)),
	_ASSIGN(ARGB8888_REV, R300_EASY_TX_FORMAT(W, Z, Y, X, W8Z8Y8X8)),
<<<<<<< HEAD
=======
#else
	_ASSIGN(RGBA8888, R300_EASY_TX_FORMAT(Z, Y, X, W, W8Z8Y8X8)),
	_ASSIGN(RGBA8888_REV, R300_EASY_TX_FORMAT(Y, Z, W, X, W8Z8Y8X8)),
	_ASSIGN(ARGB8888, R300_EASY_TX_FORMAT(W, Z, Y, X, W8Z8Y8X8)),
	_ASSIGN(ARGB8888_REV, R300_EASY_TX_FORMAT(X, Y, Z, W, W8Z8Y8X8)),
#endif
>>>>>>> d3f7b463
	_ASSIGN(RGB888, R300_EASY_TX_FORMAT(X, Y, Z, ONE, W8Z8Y8X8)),
	_ASSIGN(RGB565, R300_EASY_TX_FORMAT(X, Y, Z, ONE, Z5Y6X5)),
	_ASSIGN(RGB565_REV, R300_EASY_TX_FORMAT(X, Y, Z, ONE, Z5Y6X5)),
	_ASSIGN(ARGB4444, R300_EASY_TX_FORMAT(X, Y, Z, W, W4Z4Y4X4)),
	_ASSIGN(ARGB4444_REV, R300_EASY_TX_FORMAT(X, Y, Z, W, W4Z4Y4X4)),
	_ASSIGN(ARGB1555, R300_EASY_TX_FORMAT(X, Y, Z, W, W1Z5Y5X5)),
	_ASSIGN(ARGB1555_REV, R300_EASY_TX_FORMAT(X, Y, Z, W, W1Z5Y5X5)),
	_ASSIGN(AL88, R300_EASY_TX_FORMAT(X, X, X, Y, Y8X8)),
	_ASSIGN(AL88_REV, R300_EASY_TX_FORMAT(X, X, X, Y, Y8X8)),
	_ASSIGN(RGB332, R300_EASY_TX_FORMAT(X, Y, Z, ONE, Z3Y3X2)),
	_ASSIGN(A8, R300_EASY_TX_FORMAT(ZERO, ZERO, ZERO, X, X8)),
	_ASSIGN(L8, R300_EASY_TX_FORMAT(X, X, X, ONE, X8)),
	_ASSIGN(I8, R300_EASY_TX_FORMAT(X, X, X, X, X8)),
	_ASSIGN(CI8, R300_EASY_TX_FORMAT(X, X, X, X, X8)),
	_ASSIGN(YCBCR, R300_EASY_TX_FORMAT(X, Y, Z, ONE, G8R8_G8B8) | R300_TX_FORMAT_YUV_MODE),
	_ASSIGN(YCBCR_REV, R300_EASY_TX_FORMAT(X, Y, Z, ONE, G8R8_G8B8) | R300_TX_FORMAT_YUV_MODE),
	_ASSIGN(RGB_DXT1, R300_EASY_TX_FORMAT(X, Y, Z, ONE, DXT1)),
	_ASSIGN(RGBA_DXT1, R300_EASY_TX_FORMAT(X, Y, Z, W, DXT1)),
	_ASSIGN(RGBA_DXT3, R300_EASY_TX_FORMAT(X, Y, Z, W, DXT3)),
	_ASSIGN(RGBA_DXT5, R300_EASY_TX_FORMAT(Y, Z, W, X, DXT5)),
	_ASSIGN(RGBA_FLOAT32, R300_EASY_TX_FORMAT(Z, Y, X, W, FL_R32G32B32A32)),
	_ASSIGN(RGBA_FLOAT16, R300_EASY_TX_FORMAT(Z, Y, X, W, FL_R16G16B16A16)),
	_ASSIGN(RGB_FLOAT32, 0xffffffff),
	_ASSIGN(RGB_FLOAT16, 0xffffffff),
	_ASSIGN(ALPHA_FLOAT32, R300_EASY_TX_FORMAT(ZERO, ZERO, ZERO, X, FL_I32)),
	_ASSIGN(ALPHA_FLOAT16, R300_EASY_TX_FORMAT(ZERO, ZERO, ZERO, X, FL_I16)),
	_ASSIGN(LUMINANCE_FLOAT32, R300_EASY_TX_FORMAT(X, X, X, ONE, FL_I32)),
	_ASSIGN(LUMINANCE_FLOAT16, R300_EASY_TX_FORMAT(X, X, X, ONE, FL_I16)),
	_ASSIGN(LUMINANCE_ALPHA_FLOAT32, R300_EASY_TX_FORMAT(X, X, X, Y, FL_I32A32)),
	_ASSIGN(LUMINANCE_ALPHA_FLOAT16, R300_EASY_TX_FORMAT(X, X, X, Y, FL_I16A16)),
	_ASSIGN(INTENSITY_FLOAT32, R300_EASY_TX_FORMAT(X, X, X, X, FL_I32)),
	_ASSIGN(INTENSITY_FLOAT16, R300_EASY_TX_FORMAT(X, X, X, X, FL_I16)),
	_ASSIGN(Z16, R300_EASY_TX_FORMAT(X, X, X, X, X16)),
	_ASSIGN(Z24_S8, R300_EASY_TX_FORMAT(X, X, X, X, X24_Y8)),
	_ASSIGN(Z32, R300_EASY_TX_FORMAT(X, X, X, X, X32)),
	/* *INDENT-ON* */
};

#undef _ASSIGN

void r300SetDepthTexMode(struct gl_texture_object *tObj)
{
	static const GLuint formats[3][3] = {
		{
			R300_EASY_TX_FORMAT(X, X, X, ONE, X16),
			R300_EASY_TX_FORMAT(X, X, X, X, X16),
			R300_EASY_TX_FORMAT(ZERO, ZERO, ZERO, X, X16),
		},
		{
			R300_EASY_TX_FORMAT(X, X, X, ONE, X24_Y8),
			R300_EASY_TX_FORMAT(X, X, X, X, X24_Y8),
			R300_EASY_TX_FORMAT(ZERO, ZERO, ZERO, X, X24_Y8),
		},
		{
			R300_EASY_TX_FORMAT(X, X, X, ONE, X32),
			R300_EASY_TX_FORMAT(X, X, X, X, X32),
			R300_EASY_TX_FORMAT(ZERO, ZERO, ZERO, X, X32),
		},
	};
	const GLuint *format;
	r300TexObjPtr t;

	if (!tObj)
		return;

	t = (r300TexObjPtr) tObj->DriverData;


	switch (tObj->Image[0][tObj->BaseLevel]->TexFormat->MesaFormat) {
	case MESA_FORMAT_Z16:
		format = formats[0];
		break;
	case MESA_FORMAT_Z24_S8:
		format = formats[1];
		break;
	case MESA_FORMAT_Z32:
		format = formats[2];
		break;
	default:
		/* Error...which should have already been caught by higher
		 * levels of Mesa.
		 */
		ASSERT(0);
		return;
	}

	switch (tObj->DepthMode) {
	case GL_LUMINANCE:
		t->format = format[0];
		break;
	case GL_INTENSITY:
		t->format = format[1];
		break;
	case GL_ALPHA:
		t->format = format[2];
		break;
	default:
		/* Error...which should have already been caught by higher
		 * levels of Mesa.
		 */
		ASSERT(0);
		return;
	}
}


/**
 * Compute sizes and fill in offset and blit information for the given
 * image (determined by \p face and \p level).
 *
 * \param curOffset points to the offset at which the image is to be stored
 * and is updated by this function according to the size of the image.
 */
static void compute_tex_image_offset(
	struct gl_texture_object *tObj,
	GLuint face,
	GLint level,
	GLint* curOffset)
{
	r300TexObjPtr t = (r300TexObjPtr) tObj->DriverData;
	const struct gl_texture_image* texImage;
	GLuint blitWidth = R300_BLIT_WIDTH_BYTES;
	GLuint texelBytes;
	GLuint size;

	texImage = tObj->Image[0][level + t->base.firstLevel];
	if (!texImage)
		return;

	texelBytes = texImage->TexFormat->TexelBytes;

	/* find image size in bytes */
	if (texImage->IsCompressed) {
		if ((t->format & R300_TX_FORMAT_DXT1) ==
			R300_TX_FORMAT_DXT1) {
			// fprintf(stderr,"DXT 1 %d %08X\n", texImage->Width, t->format);
			if ((texImage->Width + 3) < 8)	/* width one block */
				size = texImage->CompressedSize * 4;
			else if ((texImage->Width + 3) < 16)
				size = texImage->CompressedSize * 2;
			else
				size = texImage->CompressedSize;
		} else {
			/* DXT3/5, 16 bytes per block */
			WARN_ONCE
				("DXT 3/5 suffers from multitexturing problems!\n");
			// fprintf(stderr,"DXT 3/5 %d\n", texImage->Width);
			if ((texImage->Width + 3) < 8)
				size = texImage->CompressedSize * 2;
			else
				size = texImage->CompressedSize;
		}
	} else if (tObj->Target == GL_TEXTURE_RECTANGLE_NV) {
		size =
			((texImage->Width * texelBytes +
			63) & ~63) * texImage->Height;
		blitWidth = 64 / texelBytes;
	} else if (t->tile_bits & R300_TXO_MICRO_TILE) {
		/* tile pattern is 16 bytes x2. mipmaps stay 32 byte aligned,
			though the actual offset may be different (if texture is less than
			32 bytes width) to the untiled case */
		int w = (texImage->Width * texelBytes * 2 + 31) & ~31;
		size =
			(w * ((texImage->Height + 1) / 2)) *
			texImage->Depth;
		blitWidth = MAX2(texImage->Width, 64 / texelBytes);
	} else {
		int w = (texImage->Width * texelBytes + 31) & ~31;
		size = w * texImage->Height * texImage->Depth;
		blitWidth = MAX2(texImage->Width, 64 / texelBytes);
	}
	assert(size > 0);

	if (RADEON_DEBUG & DEBUG_TEXTURE)
		fprintf(stderr, "w=%d h=%d d=%d tb=%d intFormat=%d\n",
			texImage->Width, texImage->Height,
			texImage->Depth,
			texImage->TexFormat->TexelBytes,
			texImage->InternalFormat);

	/* All images are aligned to a 32-byte offset */
	*curOffset = (*curOffset + 0x1f) & ~0x1f;

	if (texelBytes) {
		/* fix x and y coords up later together with offset */
		t->image[face][level].x = *curOffset;
		t->image[face][level].y = 0;
		t->image[face][level].width =
			MIN2(size / texelBytes, blitWidth);
		t->image[face][level].height =
			(size / texelBytes) / t->image[face][level].width;
	} else {
		t->image[face][level].x = *curOffset % R300_BLIT_WIDTH_BYTES;
		t->image[face][level].y = *curOffset / R300_BLIT_WIDTH_BYTES;
		t->image[face][level].width =
			MIN2(size, R300_BLIT_WIDTH_BYTES);
		t->image[face][level].height = size / t->image[face][level].width;
	}

	if (RADEON_DEBUG & DEBUG_TEXTURE)
		fprintf(stderr,
			"level %d, face %d: %dx%d x=%d y=%d w=%d h=%d size=%d at %d\n",
			level, face, texImage->Width, texImage->Height,
			t->image[face][level].x, t->image[face][level].y,
			t->image[face][level].width, t->image[face][level].height,
			size, *curOffset);

	*curOffset += size;
}



/**
 * This function computes the number of bytes of storage needed for
 * the given texture object (all mipmap levels, all cube faces).
 * The \c image[face][level].x/y/width/height parameters for upload/blitting
 * are computed here.  \c filter, \c format, etc. will be set here
 * too.
 *
 * \param rmesa Context pointer
 * \param tObj GL texture object whose images are to be posted to
 *                 hardware state.
 */
static void r300SetTexImages(r300ContextPtr rmesa,
			     struct gl_texture_object *tObj)
{
	r300TexObjPtr t = (r300TexObjPtr) tObj->DriverData;
	const struct gl_texture_image *baseImage =
	    tObj->Image[0][tObj->BaseLevel];
	GLint curOffset;
	GLint i, texelBytes;
	GLint numLevels;
	GLint log2Width, log2Height, log2Depth;

	/* Set the hardware texture format
	 */
<<<<<<< HEAD
	if (!t->image_override && VALID_FORMAT(baseImage->TexFormat->MesaFormat)) {
		if (_mesa_little_endian()) {
			t->format =
			    tx_table_le[baseImage->TexFormat->MesaFormat].
			    format;
			t->filter |=
			    tx_table_le[baseImage->TexFormat->MesaFormat].
			    filter;
=======
	if (!t->image_override
	    && VALID_FORMAT(baseImage->TexFormat->MesaFormat)) {
		if (baseImage->TexFormat->BaseFormat == GL_DEPTH_COMPONENT) {
			r300SetDepthTexMode(tObj);
>>>>>>> d3f7b463
		} else {
			t->format = tx_table[baseImage->TexFormat->MesaFormat].format;
		}
<<<<<<< HEAD
=======

		t->filter |= tx_table[baseImage->TexFormat->MesaFormat].filter;
>>>>>>> d3f7b463
	} else if (!t->image_override) {
		_mesa_problem(NULL, "unexpected texture format in %s",
			      __FUNCTION__);
		return;
	}

	texelBytes = baseImage->TexFormat->TexelBytes;

	/* Compute which mipmap levels we really want to send to the hardware.
	 */
	driCalculateTextureFirstLastLevel((driTextureObject *) t);
	log2Width = tObj->Image[0][t->base.firstLevel]->WidthLog2;
	log2Height = tObj->Image[0][t->base.firstLevel]->HeightLog2;
	log2Depth = tObj->Image[0][t->base.firstLevel]->DepthLog2;

	numLevels = t->base.lastLevel - t->base.firstLevel + 1;

	assert(numLevels <= RADEON_MAX_TEXTURE_LEVELS);

	/* Calculate mipmap offsets and dimensions for blitting (uploading)
	 * The idea is that we lay out the mipmap levels within a block of
	 * memory organized as a rectangle of width BLIT_WIDTH_BYTES.
	 */
	t->tile_bits = 0;

	/* figure out if this texture is suitable for tiling. */
#if 0				/* Disabled for now */
	if (texelBytes) {
		if ((tObj->Target != GL_TEXTURE_RECTANGLE_NV) &&
		    /* texrect might be able to use micro tiling too in theory? */
		    (baseImage->Height > 1)) {

			/* allow 32 (bytes) x 1 mip (which will use two times the space
			   the non-tiled version would use) max if base texture is large enough */
			if ((numLevels == 1) ||
			    (((baseImage->Width * texelBytes /
			       baseImage->Height) <= 32)
			     && (baseImage->Width * texelBytes > 64))
			    ||
			    ((baseImage->Width * texelBytes /
			      baseImage->Height) <= 16)) {
				t->tile_bits |= R300_TXO_MICRO_TILE;
			}
		}

		if (tObj->Target != GL_TEXTURE_RECTANGLE_NV) {
			/* we can set macro tiling even for small textures, they will be untiled anyway */
			t->tile_bits |= R300_TXO_MACRO_TILE;
		}
	}
#endif

	curOffset = 0;

	if (tObj->Target == GL_TEXTURE_CUBE_MAP) {
		ASSERT(log2Width == log2Height);
		t->format |= R300_TX_FORMAT_CUBIC_MAP;

		for(i = 0; i < numLevels; i++) {
			GLuint face;
			for(face = 0; face < 6; face++)
				compute_tex_image_offset(tObj, face, i, &curOffset);
		}
	} else {
		for (i = 0; i < numLevels; i++)
			compute_tex_image_offset(tObj, 0, i, &curOffset);
	}

	/* Align the total size of texture memory block.
	 */
	t->base.totalSize =
	    (curOffset + RADEON_OFFSET_MASK) & ~RADEON_OFFSET_MASK;

	t->size =
	    (((tObj->Image[0][t->base.firstLevel]->Width -
	       1) << R300_TX_WIDTHMASK_SHIFT)
	     | ((tObj->Image[0][t->base.firstLevel]->Height - 1) <<
		R300_TX_HEIGHTMASK_SHIFT))
	    | ((numLevels - 1) << R300_TX_MAX_MIP_LEVEL_SHIFT);

	t->pitch = 0;

	/* Only need to round to nearest 32 for textures, but the blitter
	 * requires 64-byte aligned pitches, and we may/may not need the
	 * blitter.   NPOT only!
	 */
	if (baseImage->IsCompressed) {
		t->pitch |=
		    (tObj->Image[0][t->base.firstLevel]->Width + 63) & ~(63);
	} else if (tObj->Target == GL_TEXTURE_RECTANGLE_NV) {
		unsigned int align = (64 / texelBytes) - 1;
		t->pitch |= ((tObj->Image[0][t->base.firstLevel]->Width *
			     texelBytes) + 63) & ~(63);
		t->size |= R300_TX_SIZE_TXPITCH_EN;
		if (!t->image_override)
			t->pitch_reg =
			    (((tObj->Image[0][t->base.firstLevel]->Width) +
			      align) & ~align) - 1;
	} else {
		t->pitch |=
		    ((tObj->Image[0][t->base.firstLevel]->Width *
		      texelBytes) + 63) & ~(63);
	}

	if (rmesa->radeon.radeonScreen->chip_family >= CHIP_FAMILY_RV515) {
	    if (tObj->Image[0][t->base.firstLevel]->Width > 2048)
		t->pitch_reg |= R500_TXWIDTH_BIT11;
	    if (tObj->Image[0][t->base.firstLevel]->Height > 2048)
		t->pitch_reg |= R500_TXHEIGHT_BIT11;
	}
}

/* ================================================================
 * Texture unit state management
 */

static GLboolean r300EnableTexture2D(GLcontext * ctx, int unit)
{
	r300ContextPtr rmesa = R300_CONTEXT(ctx);
	struct gl_texture_unit *texUnit = &ctx->Texture.Unit[unit];
	struct gl_texture_object *tObj = texUnit->_Current;
	r300TexObjPtr t = (r300TexObjPtr) tObj->DriverData;

	ASSERT(tObj->Target == GL_TEXTURE_2D || tObj->Target == GL_TEXTURE_1D);

	if (t->base.dirty_images[0]) {
		R300_FIREVERTICES(rmesa);

		r300SetTexImages(rmesa, tObj);
		r300UploadTexImages(rmesa, (r300TexObjPtr) tObj->DriverData, 0);
		if (!t->base.memBlock && !t->image_override)
			return GL_FALSE;
	}

	return GL_TRUE;
}

static GLboolean r300EnableTexture3D(GLcontext * ctx, int unit)
{
	r300ContextPtr rmesa = R300_CONTEXT(ctx);
	struct gl_texture_unit *texUnit = &ctx->Texture.Unit[unit];
	struct gl_texture_object *tObj = texUnit->_Current;
	r300TexObjPtr t = (r300TexObjPtr) tObj->DriverData;

	ASSERT(tObj->Target == GL_TEXTURE_3D);

	/* r300 does not support mipmaps for 3D textures. */
	if ((tObj->MinFilter != GL_NEAREST) && (tObj->MinFilter != GL_LINEAR)) {
		return GL_FALSE;
	}

	if (t->base.dirty_images[0]) {
		R300_FIREVERTICES(rmesa);
		r300SetTexImages(rmesa, tObj);
		r300UploadTexImages(rmesa, (r300TexObjPtr) tObj->DriverData, 0);
		if (!t->base.memBlock)
			return GL_FALSE;
	}

	return GL_TRUE;
}

static GLboolean r300EnableTextureCube(GLcontext * ctx, int unit)
{
	r300ContextPtr rmesa = R300_CONTEXT(ctx);
	struct gl_texture_unit *texUnit = &ctx->Texture.Unit[unit];
	struct gl_texture_object *tObj = texUnit->_Current;
	r300TexObjPtr t = (r300TexObjPtr) tObj->DriverData;
	GLuint face;

	ASSERT(tObj->Target == GL_TEXTURE_CUBE_MAP);

	if (t->base.dirty_images[0] || t->base.dirty_images[1] ||
	    t->base.dirty_images[2] || t->base.dirty_images[3] ||
	    t->base.dirty_images[4] || t->base.dirty_images[5]) {
		/* flush */
		R300_FIREVERTICES(rmesa);
		/* layout memory space, once for all faces */
		r300SetTexImages(rmesa, tObj);
	}

	/* upload (per face) */
	for (face = 0; face < 6; face++) {
		if (t->base.dirty_images[face]) {
			r300UploadTexImages(rmesa,
					    (r300TexObjPtr) tObj->DriverData,
					    face);
		}
	}

	if (!t->base.memBlock) {
		/* texmem alloc failed, use s/w fallback */
		return GL_FALSE;
	}

	return GL_TRUE;
}

static GLboolean r300EnableTextureRect(GLcontext * ctx, int unit)
{
	r300ContextPtr rmesa = R300_CONTEXT(ctx);
	struct gl_texture_unit *texUnit = &ctx->Texture.Unit[unit];
	struct gl_texture_object *tObj = texUnit->_Current;
	r300TexObjPtr t = (r300TexObjPtr) tObj->DriverData;

	ASSERT(tObj->Target == GL_TEXTURE_RECTANGLE_NV);

	if (t->base.dirty_images[0]) {
		R300_FIREVERTICES(rmesa);

		r300SetTexImages(rmesa, tObj);
		r300UploadTexImages(rmesa, (r300TexObjPtr) tObj->DriverData, 0);
		if (!t->base.memBlock && !t->image_override &&
		    !rmesa->prefer_gart_client_texturing)
			return GL_FALSE;
	}

	return GL_TRUE;
}

static GLboolean r300UpdateTexture(GLcontext * ctx, int unit)
{
	r300ContextPtr rmesa = R300_CONTEXT(ctx);
	struct gl_texture_unit *texUnit = &ctx->Texture.Unit[unit];
	struct gl_texture_object *tObj = texUnit->_Current;
	r300TexObjPtr t = (r300TexObjPtr) tObj->DriverData;

	/* Fallback if there's a texture border */
	if (tObj->Image[0][tObj->BaseLevel]->Border > 0)
		return GL_FALSE;

	/* Update state if this is a different texture object to last
	 * time.
	 */
	if (rmesa->state.texture.unit[unit].texobj != t) {
		if (rmesa->state.texture.unit[unit].texobj != NULL) {
			/* The old texture is no longer bound to this texture unit.
			 * Mark it as such.
			 */

			rmesa->state.texture.unit[unit].texobj->base.bound &=
			    ~(1 << unit);
		}

		rmesa->state.texture.unit[unit].texobj = t;
		t->base.bound |= (1 << unit);
		driUpdateTextureLRU((driTextureObject *) t);	/* XXX: should be locked! */
	}

	return !t->border_fallback;
}

<<<<<<< HEAD
void r300SetTexOffset(__DRIcontext *pDRICtx, GLint texname,
		      unsigned long long offset, GLint depth, GLuint pitch)
{
	r300ContextPtr rmesa =
		(r300ContextPtr)((__DRIcontextPrivate*)pDRICtx->private)->driverPrivate;
	struct gl_texture_object *tObj =
		_mesa_lookup_texture(rmesa->radeon.glCtx, texname);
	r300TexObjPtr t;
	int idx;
=======
void r300SetTexOffset(__DRIcontext * pDRICtx, GLint texname,
		      unsigned long long offset, GLint depth, GLuint pitch)
{
	r300ContextPtr rmesa = pDRICtx->driverPrivate;
	struct gl_texture_object *tObj =
	    _mesa_lookup_texture(rmesa->radeon.glCtx, texname);
	r300TexObjPtr t;
	uint32_t pitch_val;
>>>>>>> d3f7b463

	if (!tObj)
		return;

	t = (r300TexObjPtr) tObj->DriverData;

	t->image_override = GL_TRUE;

	if (!offset)
		return;

	t->offset = offset;
<<<<<<< HEAD
	t->pitch_reg = pitch;

	switch (depth) {
	case 32:
		idx = 2;
		t->pitch_reg /= 4;
		break;
	case 24:
	default:
		idx = 4;
		t->pitch_reg /= 4;
		break;
	case 16:
		idx = 5;
		t->pitch_reg /= 2;
		break;
	}

	t->pitch_reg--;

	t->format = tx_table_le[idx].format;
	t->filter |= tx_table_le[idx].filter;
=======
	t->pitch_reg &= (1 << 13) -1;
	pitch_val = pitch;

	switch (depth) {
	case 32:
		t->format = R300_EASY_TX_FORMAT(X, Y, Z, W, W8Z8Y8X8);
		t->filter |= tx_table[2].filter;
		pitch_val /= 4;
		break;
	case 24:
	default:
		t->format = R300_EASY_TX_FORMAT(X, Y, Z, ONE, W8Z8Y8X8);
		t->filter |= tx_table[4].filter;
		pitch_val /= 4;
		break;
	case 16:
		t->format = R300_EASY_TX_FORMAT(X, Y, Z, ONE, Z5Y6X5);
		t->filter |= tx_table[5].filter;
		pitch_val /= 2;
		break;
	}
	pitch_val--;

	t->pitch_reg |= pitch_val;
>>>>>>> d3f7b463
}

static GLboolean r300UpdateTextureUnit(GLcontext * ctx, int unit)
{
	struct gl_texture_unit *texUnit = &ctx->Texture.Unit[unit];

	if (texUnit->_ReallyEnabled & (TEXTURE_RECT_BIT)) {
		return (r300EnableTextureRect(ctx, unit) &&
			r300UpdateTexture(ctx, unit));
	} else if (texUnit->_ReallyEnabled & (TEXTURE_1D_BIT | TEXTURE_2D_BIT)) {
		return (r300EnableTexture2D(ctx, unit) &&
			r300UpdateTexture(ctx, unit));
	} else if (texUnit->_ReallyEnabled & (TEXTURE_3D_BIT)) {
		return (r300EnableTexture3D(ctx, unit) &&
			r300UpdateTexture(ctx, unit));
	} else if (texUnit->_ReallyEnabled & (TEXTURE_CUBE_BIT)) {
		return (r300EnableTextureCube(ctx, unit) &&
			r300UpdateTexture(ctx, unit));
	} else if (texUnit->_ReallyEnabled) {
		return GL_FALSE;
	} else {
		return GL_TRUE;
	}
}

void r300UpdateTextureState(GLcontext * ctx)
{
	int i;

	for (i = 0; i < 8; i++) {
		if (!r300UpdateTextureUnit(ctx, i)) {
			_mesa_warning(ctx,
				      "failed to update texture state for unit %d.\n",
				      i);
		}
	}
}<|MERGE_RESOLUTION|>--- conflicted
+++ resolved
@@ -70,67 +70,19 @@
 
 static const struct tx_table {
 	GLuint format, filter, flag;
-<<<<<<< HEAD
-} tx_table_be[] = {
-	/* *INDENT-OFF* */
-	_ASSIGN(RGBA8888, R300_EASY_TX_FORMAT(Z, Y, X, W, W8Z8Y8X8)),
-	_ASSIGN(RGBA8888_REV, R300_EASY_TX_FORMAT(Y, Z, W, X, W8Z8Y8X8)),
-	_ASSIGN(ARGB8888, R300_EASY_TX_FORMAT(W, Z, Y, X, W8Z8Y8X8)),
-	_ASSIGN(ARGB8888_REV, R300_EASY_TX_FORMAT(X, Y, Z, W, W8Z8Y8X8)),
-	_ASSIGN(RGB888, 0xffffffff),
-	_ASSIGN(RGB565, R300_EASY_TX_FORMAT(X, Y, Z, ONE, Z5Y6X5)),
-	_ASSIGN(RGB565_REV, R300_EASY_TX_FORMAT(X, Y, Z, ONE, Z5Y6X5)),
-	_ASSIGN(ARGB4444, R300_EASY_TX_FORMAT(X, Y, Z, W, W4Z4Y4X4)),
-	_ASSIGN(ARGB4444_REV, R300_EASY_TX_FORMAT(X, Y, Z, W, W4Z4Y4X4)),
-	_ASSIGN(ARGB1555, R300_EASY_TX_FORMAT(X, Y, Z, W, W1Z5Y5X5)),
-	_ASSIGN(ARGB1555_REV, R300_EASY_TX_FORMAT(X, Y, Z, W, W1Z5Y5X5)),
-	_ASSIGN(AL88, R300_EASY_TX_FORMAT(X, X, X, Y, Y8X8)),
-	_ASSIGN(AL88_REV, R300_EASY_TX_FORMAT(X, X, X, Y, Y8X8)),
-	_ASSIGN(RGB332, R300_EASY_TX_FORMAT(X, Y, Z, ONE, Z3Y3X2)),
-	_ASSIGN(A8, R300_EASY_TX_FORMAT(ZERO, ZERO, ZERO, X, X8)),
-	_ASSIGN(L8, R300_EASY_TX_FORMAT(X, X, X, ONE, X8)),
-	_ASSIGN(I8, R300_EASY_TX_FORMAT(X, X, X, X, X8)),
-	_ASSIGN(CI8, R300_EASY_TX_FORMAT(X, X, X, X, X8)),
-	_ASSIGN(YCBCR, R300_EASY_TX_FORMAT(X, Y, Z, ONE, G8R8_G8B8)|R300_TX_FORMAT_YUV_MODE ),
-	_ASSIGN(YCBCR_REV, R300_EASY_TX_FORMAT(X, Y, Z, ONE, G8R8_G8B8)|R300_TX_FORMAT_YUV_MODE),
-	_ASSIGN(RGB_DXT1, R300_EASY_TX_FORMAT(X, Y, Z, ONE, DXT1)),
-	_ASSIGN(RGBA_DXT1, R300_EASY_TX_FORMAT(X, Y, Z, W, DXT1)),
-	_ASSIGN(RGBA_DXT3, R300_EASY_TX_FORMAT(X, Y, Z, W, DXT3)),
-	_ASSIGN(RGBA_DXT5, R300_EASY_TX_FORMAT(Y, Z, W, X, DXT5)),
-	_ASSIGN(RGBA_FLOAT32, R300_EASY_TX_FORMAT(Z, Y, X, W, FL_R32G32B32A32)),
-	_ASSIGN(RGBA_FLOAT16, R300_EASY_TX_FORMAT(Z, Y, X, W, FL_R16G16B16A16)),
-	_ASSIGN(RGB_FLOAT32, 0xffffffff),
-	_ASSIGN(RGB_FLOAT16, 0xffffffff),
-	_ASSIGN(ALPHA_FLOAT32, R300_EASY_TX_FORMAT(ZERO, ZERO, ZERO, X, FL_I32)),
-	_ASSIGN(ALPHA_FLOAT16, R300_EASY_TX_FORMAT(ZERO, ZERO, ZERO, X, FL_I16)),
-	_ASSIGN(LUMINANCE_FLOAT32, R300_EASY_TX_FORMAT(X, X, X, ONE, FL_I32)),
-	_ASSIGN(LUMINANCE_FLOAT16, R300_EASY_TX_FORMAT(X, X, X, ONE, FL_I16)),
-	_ASSIGN(LUMINANCE_ALPHA_FLOAT32, R300_EASY_TX_FORMAT(X, X, X, Y, FL_I32A32)),
-	_ASSIGN(LUMINANCE_ALPHA_FLOAT16, R300_EASY_TX_FORMAT(X, X, X, Y, FL_I16A16)),
-	_ASSIGN(INTENSITY_FLOAT32, R300_EASY_TX_FORMAT(X, X, X, X, FL_I32)),
-	_ASSIGN(INTENSITY_FLOAT16, R300_EASY_TX_FORMAT(X, X, X, X, FL_I16)),
-	/* *INDENT-ON* */
-};
-
-static const struct tx_table tx_table_le[] = {
-=======
 } tx_table[] = {
->>>>>>> d3f7b463
 	/* *INDENT-OFF* */
 #ifdef MESA_LITTLE_ENDIAN
 	_ASSIGN(RGBA8888, R300_EASY_TX_FORMAT(Y, Z, W, X, W8Z8Y8X8)),
 	_ASSIGN(RGBA8888_REV, R300_EASY_TX_FORMAT(Z, Y, X, W, W8Z8Y8X8)),
 	_ASSIGN(ARGB8888, R300_EASY_TX_FORMAT(X, Y, Z, W, W8Z8Y8X8)),
 	_ASSIGN(ARGB8888_REV, R300_EASY_TX_FORMAT(W, Z, Y, X, W8Z8Y8X8)),
-<<<<<<< HEAD
-=======
 #else
 	_ASSIGN(RGBA8888, R300_EASY_TX_FORMAT(Z, Y, X, W, W8Z8Y8X8)),
 	_ASSIGN(RGBA8888_REV, R300_EASY_TX_FORMAT(Y, Z, W, X, W8Z8Y8X8)),
 	_ASSIGN(ARGB8888, R300_EASY_TX_FORMAT(W, Z, Y, X, W8Z8Y8X8)),
 	_ASSIGN(ARGB8888_REV, R300_EASY_TX_FORMAT(X, Y, Z, W, W8Z8Y8X8)),
 #endif
->>>>>>> d3f7b463
 	_ASSIGN(RGB888, R300_EASY_TX_FORMAT(X, Y, Z, ONE, W8Z8Y8X8)),
 	_ASSIGN(RGB565, R300_EASY_TX_FORMAT(X, Y, Z, ONE, Z5Y6X5)),
 	_ASSIGN(RGB565_REV, R300_EASY_TX_FORMAT(X, Y, Z, ONE, Z5Y6X5)),
@@ -367,29 +319,15 @@
 
 	/* Set the hardware texture format
 	 */
-<<<<<<< HEAD
-	if (!t->image_override && VALID_FORMAT(baseImage->TexFormat->MesaFormat)) {
-		if (_mesa_little_endian()) {
-			t->format =
-			    tx_table_le[baseImage->TexFormat->MesaFormat].
-			    format;
-			t->filter |=
-			    tx_table_le[baseImage->TexFormat->MesaFormat].
-			    filter;
-=======
 	if (!t->image_override
 	    && VALID_FORMAT(baseImage->TexFormat->MesaFormat)) {
 		if (baseImage->TexFormat->BaseFormat == GL_DEPTH_COMPONENT) {
 			r300SetDepthTexMode(tObj);
->>>>>>> d3f7b463
 		} else {
 			t->format = tx_table[baseImage->TexFormat->MesaFormat].format;
 		}
-<<<<<<< HEAD
-=======
 
 		t->filter |= tx_table[baseImage->TexFormat->MesaFormat].filter;
->>>>>>> d3f7b463
 	} else if (!t->image_override) {
 		_mesa_problem(NULL, "unexpected texture format in %s",
 			      __FUNCTION__);
@@ -642,17 +580,6 @@
 	return !t->border_fallback;
 }
 
-<<<<<<< HEAD
-void r300SetTexOffset(__DRIcontext *pDRICtx, GLint texname,
-		      unsigned long long offset, GLint depth, GLuint pitch)
-{
-	r300ContextPtr rmesa =
-		(r300ContextPtr)((__DRIcontextPrivate*)pDRICtx->private)->driverPrivate;
-	struct gl_texture_object *tObj =
-		_mesa_lookup_texture(rmesa->radeon.glCtx, texname);
-	r300TexObjPtr t;
-	int idx;
-=======
 void r300SetTexOffset(__DRIcontext * pDRICtx, GLint texname,
 		      unsigned long long offset, GLint depth, GLuint pitch)
 {
@@ -661,7 +588,6 @@
 	    _mesa_lookup_texture(rmesa->radeon.glCtx, texname);
 	r300TexObjPtr t;
 	uint32_t pitch_val;
->>>>>>> d3f7b463
 
 	if (!tObj)
 		return;
@@ -674,30 +600,6 @@
 		return;
 
 	t->offset = offset;
-<<<<<<< HEAD
-	t->pitch_reg = pitch;
-
-	switch (depth) {
-	case 32:
-		idx = 2;
-		t->pitch_reg /= 4;
-		break;
-	case 24:
-	default:
-		idx = 4;
-		t->pitch_reg /= 4;
-		break;
-	case 16:
-		idx = 5;
-		t->pitch_reg /= 2;
-		break;
-	}
-
-	t->pitch_reg--;
-
-	t->format = tx_table_le[idx].format;
-	t->filter |= tx_table_le[idx].filter;
-=======
 	t->pitch_reg &= (1 << 13) -1;
 	pitch_val = pitch;
 
@@ -722,7 +624,6 @@
 	pitch_val--;
 
 	t->pitch_reg |= pitch_val;
->>>>>>> d3f7b463
 }
 
 static GLboolean r300UpdateTextureUnit(GLcontext * ctx, int unit)
