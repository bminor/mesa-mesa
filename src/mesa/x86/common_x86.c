--- conflicted
+++ resolved
@@ -38,7 +38,7 @@
 #if defined(USE_SSE_ASM) && defined(__linux__)
 #include <linux/version.h>
 #endif
-#if defined(USE_SSE_ASM) && (defined(__FreeBSD__) || defined(__DragonFly__))
+#if defined(USE_SSE_ASM) && defined(__FreeBSD__)
 #include <sys/types.h>
 #include <sys/sysctl.h>
 #endif
@@ -104,11 +104,7 @@
 
 static void check_os_sse_support( void )
 {
-<<<<<<< HEAD
-#if defined(__FreeBSD__) || defined(__DragonFly__)
-=======
 #if defined(__FreeBSD__)
->>>>>>> d3f7b463
    {
       int ret, enabled;
       unsigned int len;
