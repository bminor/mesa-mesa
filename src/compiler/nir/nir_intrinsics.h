/*
 * Copyright © 2014 Intel Corporation
 *
 * Permission is hereby granted, free of charge, to any person obtaining a
 * copy of this software and associated documentation files (the "Software"),
 * to deal in the Software without restriction, including without limitation
 * the rights to use, copy, modify, merge, publish, distribute, sublicense,
 * and/or sell copies of the Software, and to permit persons to whom the
 * Software is furnished to do so, subject to the following conditions:
 *
 * The above copyright notice and this permission notice (including the next
 * paragraph) shall be included in all copies or substantial portions of the
 * Software.
 *
 * THE SOFTWARE IS PROVIDED "AS IS", WITHOUT WARRANTY OF ANY KIND, EXPRESS OR
 * IMPLIED, INCLUDING BUT NOT LIMITED TO THE WARRANTIES OF MERCHANTABILITY,
 * FITNESS FOR A PARTICULAR PURPOSE AND NONINFRINGEMENT.  IN NO EVENT SHALL
 * THE AUTHORS OR COPYRIGHT HOLDERS BE LIABLE FOR ANY CLAIM, DAMAGES OR OTHER
 * LIABILITY, WHETHER IN AN ACTION OF CONTRACT, TORT OR OTHERWISE, ARISING
 * FROM, OUT OF OR IN CONNECTION WITH THE SOFTWARE OR THE USE OR OTHER DEALINGS
 * IN THE SOFTWARE.
 *
 * Authors:
 *    Connor Abbott (cwabbott0@gmail.com)
 *
 */

/**
 * This header file defines all the available intrinsics in one place. It
 * expands to a list of macros of the form:
 *
 * INTRINSIC(name, num_srcs, src_components, has_dest, dest_components,
 *              num_variables, num_indices, idx0, idx1, idx2, flags)
 *
 * Which should correspond one-to-one with the nir_intrinsic_info structure. It
 * is included in both ir.h to create the nir_intrinsic enum (with members of
 * the form nir_intrinsic_(name)) and and in opcodes.c to create
 * nir_intrinsic_infos, which is a const array of nir_intrinsic_info structures
 * for each intrinsic.
 */

#define ARR(...) { __VA_ARGS__ }


INTRINSIC(load_var, 0, ARR(0), true, 0, 1, 0, xx, xx, xx, NIR_INTRINSIC_CAN_ELIMINATE)
INTRINSIC(store_var, 1, ARR(0), false, 0, 1, 1, WRMASK, xx, xx, 0)
INTRINSIC(copy_var, 0, ARR(0), false, 0, 2, 0, xx, xx, xx, 0)

/*
 * Interpolation of input.  The interp_var_at* intrinsics are similar to the
 * load_var intrinsic acting an a shader input except that they interpolate
 * the input differently.  The at_sample and at_offset intrinsics take an
 * aditional source that is a integer sample id or a vec2 position offset
 * respectively.
 */

INTRINSIC(interp_var_at_centroid, 0, ARR(0), true, 0, 1, 0, xx, xx, xx,
          NIR_INTRINSIC_CAN_ELIMINATE | NIR_INTRINSIC_CAN_REORDER)
INTRINSIC(interp_var_at_sample, 1, ARR(1), true, 0, 1, 0, xx, xx, xx,
          NIR_INTRINSIC_CAN_ELIMINATE | NIR_INTRINSIC_CAN_REORDER)
INTRINSIC(interp_var_at_offset, 1, ARR(2), true, 0, 1, 0, xx, xx, xx,
          NIR_INTRINSIC_CAN_ELIMINATE | NIR_INTRINSIC_CAN_REORDER)

/*
 * Ask the driver for the size of a given buffer. It takes the buffer index
 * as source.
 */
INTRINSIC(get_buffer_size, 1, ARR(1), true, 1, 0, 0, xx, xx, xx,
          NIR_INTRINSIC_CAN_ELIMINATE | NIR_INTRINSIC_CAN_REORDER)

/*
 * a barrier is an intrinsic with no inputs/outputs but which can't be moved
 * around/optimized in general
 */
#define BARRIER(name) INTRINSIC(name, 0, ARR(0), false, 0, 0, 0, xx, xx, xx, 0)

BARRIER(barrier)
BARRIER(discard)

/*
 * Memory barrier with semantics analogous to the memoryBarrier() GLSL
 * intrinsic.
 */
BARRIER(memory_barrier)

/*
 * Shader clock intrinsic with semantics analogous to the clock2x32ARB()
 * GLSL intrinsic.
 * The latter can be used as code motion barrier, which is currently not
 * feasible with NIR.
 */
INTRINSIC(shader_clock, 0, ARR(0), true, 1, 0, 0, xx, xx, xx, NIR_INTRINSIC_CAN_ELIMINATE)

/*
 * Memory barrier with semantics analogous to the compute shader
 * groupMemoryBarrier(), memoryBarrierAtomicCounter(), memoryBarrierBuffer(),
 * memoryBarrierImage() and memoryBarrierShared() GLSL intrinsics.
 */
BARRIER(group_memory_barrier)
BARRIER(memory_barrier_atomic_counter)
BARRIER(memory_barrier_buffer)
BARRIER(memory_barrier_image)
BARRIER(memory_barrier_shared)

/** A conditional discard, with a single boolean source. */
INTRINSIC(discard_if, 1, ARR(1), false, 0, 0, 0, xx, xx, xx, 0)

/**
 * Basic Geometry Shader intrinsics.
 *
 * emit_vertex implements GLSL's EmitStreamVertex() built-in.  It takes a single
 * index, which is the stream ID to write to.
 *
 * end_primitive implements GLSL's EndPrimitive() built-in.
 */
INTRINSIC(emit_vertex,   0, ARR(0), false, 0, 0, 1, STREAM_ID, xx, xx, 0)
INTRINSIC(end_primitive, 0, ARR(0), false, 0, 0, 1, STREAM_ID, xx, xx, 0)

/**
 * Geometry Shader intrinsics with a vertex count.
 *
 * Alternatively, drivers may implement these intrinsics, and use
 * nir_lower_gs_intrinsics() to convert from the basic intrinsics.
 *
 * These maintain a count of the number of vertices emitted, as an additional
 * unsigned integer source.
 */
INTRINSIC(emit_vertex_with_counter, 1, ARR(1), false, 0, 0, 1, STREAM_ID, xx, xx, 0)
INTRINSIC(end_primitive_with_counter, 1, ARR(1), false, 0, 0, 1, STREAM_ID, xx, xx, 0)
INTRINSIC(set_vertex_count, 1, ARR(1), false, 0, 0, 0, xx, xx, xx, 0)

/*
 * Atomic counters
 *
 * The *_var variants take an atomic_uint nir_variable, while the other,
 * lowered, variants take a constant buffer index and register offset.
 */

#define ATOMIC(name, flags) \
   INTRINSIC(atomic_counter_##name##_var, 0, ARR(0), true, 1, 1, 0, xx, xx, xx, flags) \
   INTRINSIC(atomic_counter_##name, 1, ARR(1), true, 1, 0, 1, BASE, xx, xx, flags)

ATOMIC(inc, 0)
ATOMIC(dec, 0)
ATOMIC(read, NIR_INTRINSIC_CAN_ELIMINATE)

/*
 * Image load, store and atomic intrinsics.
 *
 * All image intrinsics take an image target passed as a nir_variable.  Image
 * variables contain a number of memory and layout qualifiers that influence
 * the semantics of the intrinsic.
 *
 * All image intrinsics take a four-coordinate vector and a sample index as
 * first two sources, determining the location within the image that will be
 * accessed by the intrinsic.  Components not applicable to the image target
 * in use are undefined.  Image store takes an additional four-component
 * argument with the value to be written, and image atomic operations take
 * either one or two additional scalar arguments with the same meaning as in
 * the ARB_shader_image_load_store specification.
 */
INTRINSIC(image_load, 2, ARR(4, 1), true, 4, 1, 0, xx, xx, xx,
          NIR_INTRINSIC_CAN_ELIMINATE)
INTRINSIC(image_store, 3, ARR(4, 1, 4), false, 0, 1, 0, xx, xx, xx, 0)
INTRINSIC(image_atomic_add, 3, ARR(4, 1, 1), true, 1, 1, 0, xx, xx, xx, 0)
INTRINSIC(image_atomic_min, 3, ARR(4, 1, 1), true, 1, 1, 0, xx, xx, xx, 0)
INTRINSIC(image_atomic_max, 3, ARR(4, 1, 1), true, 1, 1, 0, xx, xx, xx, 0)
INTRINSIC(image_atomic_and, 3, ARR(4, 1, 1), true, 1, 1, 0, xx, xx, xx, 0)
INTRINSIC(image_atomic_or, 3, ARR(4, 1, 1), true, 1, 1, 0, xx, xx, xx, 0)
INTRINSIC(image_atomic_xor, 3, ARR(4, 1, 1), true, 1, 1, 0, xx, xx, xx, 0)
INTRINSIC(image_atomic_exchange, 3, ARR(4, 1, 1), true, 1, 1, 0, xx, xx, xx, 0)
INTRINSIC(image_atomic_comp_swap, 4, ARR(4, 1, 1, 1), true, 1, 1, 0, xx, xx, xx, 0)
INTRINSIC(image_size, 0, ARR(0), true, 4, 1, 0, xx, xx, xx,
          NIR_INTRINSIC_CAN_ELIMINATE | NIR_INTRINSIC_CAN_REORDER)
INTRINSIC(image_samples, 0, ARR(0), true, 1, 1, 0, xx, xx, xx,
          NIR_INTRINSIC_CAN_ELIMINATE | NIR_INTRINSIC_CAN_REORDER)

/*
 * Vulkan descriptor set intrinsic
 *
 * The Vulkan API uses a different binding model from GL.  In the Vulkan
 * API, all external resources are represented by a tripple:
 *
 * (descriptor set, binding, array index)
 *
 * where the array index is the only thing allowed to be indirect.  The
 * vulkan_surface_index intrinsic takes the descriptor set and binding as
 * its first two indices and the array index as its source.  The third
 * index is a nir_variable_mode in case that's useful to the backend.
 *
 * The intended usage is that the shader will call vulkan_surface_index to
 * get an index and then pass that as the buffer index ubo/ssbo calls.
 */
INTRINSIC(vulkan_resource_index, 1, ARR(1), true, 1, 0, 2,
          DESC_SET, BINDING, xx,
          NIR_INTRINSIC_CAN_ELIMINATE | NIR_INTRINSIC_CAN_REORDER)

/*
 * variable atomic intrinsics
 *
 * All of these variable atomic memory operations read a value from memory,
 * compute a new value using one of the operations below, write the new value
 * to memory, and return the original value read.
 *
 * All operations take 1 source except CompSwap that takes 2. These sources
 * represent:
 *
 * 0: The data parameter to the atomic function (i.e. the value to add
 *    in shared_atomic_add, etc).
 * 1: For CompSwap only: the second data parameter.
 *
 * All operations take 1 variable deref.
 */
INTRINSIC(var_atomic_add, 1, ARR(1), true, 1, 1, 0, xx, xx, xx, 0)
INTRINSIC(var_atomic_imin, 1, ARR(1), true, 1, 1, 0, xx, xx, xx, 0)
INTRINSIC(var_atomic_umin, 1, ARR(1), true, 1, 1, 0, xx, xx, xx, 0)
INTRINSIC(var_atomic_imax, 1, ARR(1), true, 1, 1, 0, xx, xx, xx, 0)
INTRINSIC(var_atomic_umax, 1, ARR(1), true, 1, 1, 0, xx, xx, xx, 0)
INTRINSIC(var_atomic_and, 1, ARR(1), true, 1, 1, 0, xx, xx, xx, 0)
INTRINSIC(var_atomic_or, 1, ARR(1), true, 1, 1, 0, xx, xx, xx, 0)
INTRINSIC(var_atomic_xor, 1, ARR(1), true, 1, 1, 0, xx, xx, xx, 0)
INTRINSIC(var_atomic_exchange, 1, ARR(1), true, 1, 1, 0, xx, xx, xx, 0)
INTRINSIC(var_atomic_comp_swap, 2, ARR(1, 1), true, 1, 1, 0, xx, xx, xx, 0)

/*
 * SSBO atomic intrinsics
 *
 * All of the SSBO atomic memory operations read a value from memory,
 * compute a new value using one of the operations below, write the new
 * value to memory, and return the original value read.
 *
 * All operations take 3 sources except CompSwap that takes 4. These
 * sources represent:
 *
 * 0: The SSBO buffer index.
 * 1: The offset into the SSBO buffer of the variable that the atomic
 *    operation will operate on.
 * 2: The data parameter to the atomic function (i.e. the value to add
 *    in ssbo_atomic_add, etc).
 * 3: For CompSwap only: the second data parameter.
 */
INTRINSIC(ssbo_atomic_add, 3, ARR(1, 1, 1), true, 1, 0, 0, xx, xx, xx, 0)
INTRINSIC(ssbo_atomic_imin, 3, ARR(1, 1, 1), true, 1, 0, 0, xx, xx, xx, 0)
INTRINSIC(ssbo_atomic_umin, 3, ARR(1, 1, 1), true, 1, 0, 0, xx, xx, xx, 0)
INTRINSIC(ssbo_atomic_imax, 3, ARR(1, 1, 1), true, 1, 0, 0, xx, xx, xx, 0)
INTRINSIC(ssbo_atomic_umax, 3, ARR(1, 1, 1), true, 1, 0, 0, xx, xx, xx, 0)
INTRINSIC(ssbo_atomic_and, 3, ARR(1, 1, 1), true, 1, 0, 0, xx, xx, xx, 0)
INTRINSIC(ssbo_atomic_or, 3, ARR(1, 1, 1), true, 1, 0, 0, xx, xx, xx, 0)
INTRINSIC(ssbo_atomic_xor, 3, ARR(1, 1, 1), true, 1, 0, 0, xx, xx, xx, 0)
INTRINSIC(ssbo_atomic_exchange, 3, ARR(1, 1, 1), true, 1, 0, 0, xx, xx, xx, 0)
INTRINSIC(ssbo_atomic_comp_swap, 4, ARR(1, 1, 1, 1), true, 1, 0, 0, xx, xx, xx, 0)

/*
 * CS shared variable atomic intrinsics
 *
 * All of the shared variable atomic memory operations read a value from
 * memory, compute a new value using one of the operations below, write the
 * new value to memory, and return the original value read.
 *
 * All operations take 2 sources except CompSwap that takes 3. These
 * sources represent:
 *
 * 0: The offset into the shared variable storage region that the atomic
 *    operation will operate on.
 * 1: The data parameter to the atomic function (i.e. the value to add
 *    in shared_atomic_add, etc).
 * 2: For CompSwap only: the second data parameter.
 */
INTRINSIC(shared_atomic_add, 2, ARR(1, 1), true, 1, 0, 0, xx, xx, xx, 0)
INTRINSIC(shared_atomic_imin, 2, ARR(1, 1), true, 1, 0, 0, xx, xx, xx, 0)
INTRINSIC(shared_atomic_umin, 2, ARR(1, 1), true, 1, 0, 0, xx, xx, xx, 0)
INTRINSIC(shared_atomic_imax, 2, ARR(1, 1), true, 1, 0, 0, xx, xx, xx, 0)
INTRINSIC(shared_atomic_umax, 2, ARR(1, 1), true, 1, 0, 0, xx, xx, xx, 0)
INTRINSIC(shared_atomic_and, 2, ARR(1, 1), true, 1, 0, 0, xx, xx, xx, 0)
INTRINSIC(shared_atomic_or, 2, ARR(1, 1), true, 1, 0, 0, xx, xx, xx, 0)
INTRINSIC(shared_atomic_xor, 2, ARR(1, 1), true, 1, 0, 0, xx, xx, xx, 0)
INTRINSIC(shared_atomic_exchange, 2, ARR(1, 1), true, 1, 0, 0, xx, xx, xx, 0)
INTRINSIC(shared_atomic_comp_swap, 3, ARR(1, 1, 1), true, 1, 0, 0, xx, xx, xx, 0)

#define SYSTEM_VALUE(name, components, num_indices, idx0, idx1, idx2) \
   INTRINSIC(load_##name, 0, ARR(0), true, components, 0, num_indices, \
   idx0, idx1, idx2, \
   NIR_INTRINSIC_CAN_ELIMINATE | NIR_INTRINSIC_CAN_REORDER)

SYSTEM_VALUE(front_face, 1, 0, xx, xx, xx)
SYSTEM_VALUE(vertex_id, 1, 0, xx, xx, xx)
SYSTEM_VALUE(vertex_id_zero_base, 1, 0, xx, xx, xx)
SYSTEM_VALUE(base_vertex, 1, 0, xx, xx, xx)
SYSTEM_VALUE(instance_id, 1, 0, xx, xx, xx)
SYSTEM_VALUE(base_instance, 1, 0, xx, xx, xx)
SYSTEM_VALUE(draw_id, 1, 0, xx, xx, xx)
SYSTEM_VALUE(sample_id, 1, 0, xx, xx, xx)
SYSTEM_VALUE(sample_pos, 2, 0, xx, xx, xx)
SYSTEM_VALUE(sample_mask_in, 1, 0, xx, xx, xx)
SYSTEM_VALUE(primitive_id, 1, 0, xx, xx, xx)
SYSTEM_VALUE(invocation_id, 1, 0, xx, xx, xx)
SYSTEM_VALUE(tess_coord, 3, 0, xx, xx, xx)
SYSTEM_VALUE(tess_level_outer, 4, 0, xx, xx, xx)
SYSTEM_VALUE(tess_level_inner, 2, 0, xx, xx, xx)
SYSTEM_VALUE(patch_vertices_in, 1, 0, xx, xx, xx)
SYSTEM_VALUE(local_invocation_id, 3, 0, xx, xx, xx)
SYSTEM_VALUE(work_group_id, 3, 0, xx, xx, xx)
SYSTEM_VALUE(user_clip_plane, 4, 1, UCP_ID, xx, xx)
SYSTEM_VALUE(num_work_groups, 3, 0, xx, xx, xx)
SYSTEM_VALUE(helper_invocation, 1, 0, xx, xx, xx)

/*
 * Load operations pull data from some piece of GPU memory.  All load
 * operations operate in terms of offsets into some piece of theoretical
 * memory.  Loads from externally visible memory (UBO and SSBO) simply take a
 * byte offset as a source.  Loads from opaque memory (uniforms, inputs, etc.)
 * take a base+offset pair where the base (const_index[0]) gives the location
 * of the start of the variable being loaded and and the offset source is a
 * offset into that variable.
 *
<<<<<<< HEAD
 * Uniform load operations have a second index that specifies the size of the
 * variable being loaded.  If const_index[1] == 0, then the size is unknown.
=======
 * Uniform load operations have a second "range" index that specifies the
 * range (starting at base) of the data from which we are loading.  If
 * const_index[1] == 0, then the range is unknown.
>>>>>>> f1d29099
 *
 * Some load operations such as UBO/SSBO load and per_vertex loads take an
 * additional source to specify which UBO/SSBO/vertex to load from.
 *
 * The exact address type depends on the lowering pass that generates the
 * load/store intrinsics.  Typically, this is vec4 units for things such as
 * varying slots and float units for fragment shader inputs.  UBO and SSBO
 * offsets are always in bytes.
 */

#define LOAD(name, srcs, num_indices, idx0, idx1, idx2, flags) \
   INTRINSIC(load_##name, srcs, ARR(1, 1, 1, 1), true, 0, 0, num_indices, idx0, idx1, idx2, flags)

<<<<<<< HEAD
/* src[] = { offset }. const_index[] = { base, range } */
LOAD(uniform, 1, 2, BASE, RANGE, xx,
     NIR_INTRINSIC_CAN_ELIMINATE | NIR_INTRINSIC_CAN_REORDER)
=======
/* src[] = { offset }. const_index[] = { base } */
LOAD(uniform, 1, 2, BASE, RANGE, xx, NIR_INTRINSIC_CAN_ELIMINATE | NIR_INTRINSIC_CAN_REORDER)
>>>>>>> f1d29099
/* src[] = { buffer_index, offset }. No const_index */
LOAD(ubo, 2, 0, xx, xx, xx, NIR_INTRINSIC_CAN_ELIMINATE | NIR_INTRINSIC_CAN_REORDER)
/* src[] = { offset }. const_index[] = { base } */
LOAD(input, 1, 1, BASE, xx, xx, NIR_INTRINSIC_CAN_ELIMINATE | NIR_INTRINSIC_CAN_REORDER)
/* src[] = { vertex, offset }. const_index[] = { base } */
LOAD(per_vertex_input, 2, 1, BASE, xx, xx, NIR_INTRINSIC_CAN_ELIMINATE | NIR_INTRINSIC_CAN_REORDER)
/* src[] = { buffer_index, offset }. No const_index */
LOAD(ssbo, 2, 0, xx, xx, xx, NIR_INTRINSIC_CAN_ELIMINATE)
/* src[] = { offset }. const_index[] = { base } */
LOAD(output, 1, 1, BASE, xx, xx, NIR_INTRINSIC_CAN_ELIMINATE)
/* src[] = { vertex, offset }. const_index[] = { base } */
LOAD(per_vertex_output, 2, 1, BASE, xx, xx, NIR_INTRINSIC_CAN_ELIMINATE)
/* src[] = { offset }. const_index[] = { base } */
LOAD(shared, 1, 1, BASE, xx, xx, NIR_INTRINSIC_CAN_ELIMINATE)
/* src[] = { offset }. const_index[] = { base, range } */
LOAD(push_constant, 1, 2, BASE, RANGE, xx,
     NIR_INTRINSIC_CAN_ELIMINATE | NIR_INTRINSIC_CAN_REORDER)

/*
 * Stores work the same way as loads, except now the first source is the value
 * to store and the second (and possibly third) source specify where to store
 * the value.  SSBO and shared memory stores also have a write mask as
 * const_index[0].
 */

#define STORE(name, srcs, num_indices, idx0, idx1, idx2, flags) \
   INTRINSIC(store_##name, srcs, ARR(0, 1, 1, 1), false, 0, 0, num_indices, idx0, idx1, idx2, flags)

/* src[] = { value, offset }. const_index[] = { base, write_mask } */
STORE(output, 2, 2, BASE, WRMASK, xx, 0)
/* src[] = { value, vertex, offset }. const_index[] = { base, write_mask } */
STORE(per_vertex_output, 3, 2, BASE, WRMASK, xx, 0)
/* src[] = { value, block_index, offset }. const_index[] = { write_mask } */
STORE(ssbo, 3, 1, WRMASK, xx, xx, 0)
/* src[] = { value, offset }. const_index[] = { base, write_mask } */
STORE(shared, 2, 2, BASE, WRMASK, xx, 0)

LAST_INTRINSIC(store_shared)<|MERGE_RESOLUTION|>--- conflicted
+++ resolved
@@ -313,14 +313,9 @@
  * of the start of the variable being loaded and and the offset source is a
  * offset into that variable.
  *
-<<<<<<< HEAD
- * Uniform load operations have a second index that specifies the size of the
- * variable being loaded.  If const_index[1] == 0, then the size is unknown.
-=======
  * Uniform load operations have a second "range" index that specifies the
  * range (starting at base) of the data from which we are loading.  If
  * const_index[1] == 0, then the range is unknown.
->>>>>>> f1d29099
  *
  * Some load operations such as UBO/SSBO load and per_vertex loads take an
  * additional source to specify which UBO/SSBO/vertex to load from.
@@ -334,14 +329,8 @@
 #define LOAD(name, srcs, num_indices, idx0, idx1, idx2, flags) \
    INTRINSIC(load_##name, srcs, ARR(1, 1, 1, 1), true, 0, 0, num_indices, idx0, idx1, idx2, flags)
 
-<<<<<<< HEAD
-/* src[] = { offset }. const_index[] = { base, range } */
-LOAD(uniform, 1, 2, BASE, RANGE, xx,
-     NIR_INTRINSIC_CAN_ELIMINATE | NIR_INTRINSIC_CAN_REORDER)
-=======
 /* src[] = { offset }. const_index[] = { base } */
 LOAD(uniform, 1, 2, BASE, RANGE, xx, NIR_INTRINSIC_CAN_ELIMINATE | NIR_INTRINSIC_CAN_REORDER)
->>>>>>> f1d29099
 /* src[] = { buffer_index, offset }. No const_index */
 LOAD(ubo, 2, 0, xx, xx, xx, NIR_INTRINSIC_CAN_ELIMINATE | NIR_INTRINSIC_CAN_REORDER)
 /* src[] = { offset }. const_index[] = { base } */
